--- conflicted
+++ resolved
@@ -42,13 +42,10 @@
 #define CR_U	(1 << 22)	/* Unaligned access operation		*/
 #define CR_XP	(1 << 23)	/* Extended page tables			*/
 #define CR_VE	(1 << 24)	/* Vectored interrupts			*/
-<<<<<<< HEAD
-=======
 #define CR_EE	(1 << 25)	/* Exception (Big) Endian		*/
 #define CR_TRE	(1 << 28)	/* TEX remap enable			*/
 #define CR_AFE	(1 << 29)	/* Access flag enable			*/
 #define CR_TE	(1 << 30)	/* Thumb exception enable		*/
->>>>>>> c07f62e5
 
 /*
  * This is used to ensure the compiler did actually allocate the register we
