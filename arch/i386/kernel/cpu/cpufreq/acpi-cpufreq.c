--- conflicted
+++ resolved
@@ -105,12 +105,8 @@
 {
 	u16			port = 0;
 	u8			bit_width = 0;
-<<<<<<< HEAD
-	int			ret;
-=======
 	int			i = 0;
 	int			ret = 0;
->>>>>>> ae6c859b
 	u32			value = 0;
 	int			retval;
 	struct acpi_processor_performance	*perf;
@@ -178,12 +174,7 @@
 			udelay(10);
 		}
 	} else {
-<<<<<<< HEAD
-		value = (u32) data->acpi_data.states[state].status;
-=======
-		i = 0;
 		value = (u32) perf->states[state].status;
->>>>>>> ae6c859b
 	}
 
 	if (unlikely(value != (u32) perf->states[state].status)) {
