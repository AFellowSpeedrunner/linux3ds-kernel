/*
 * net/sched/act_police.c	Input police filter
 *
 *		This program is free software; you can redistribute it and/or
 *		modify it under the terms of the GNU General Public License
 *		as published by the Free Software Foundation; either version
 *		2 of the License, or (at your option) any later version.
 *
 * Authors:	Alexey Kuznetsov, <kuznet@ms2.inr.ac.ru>
 * 		J Hadi Salim (action changes)
 */

#include <linux/module.h>
#include <linux/types.h>
#include <linux/kernel.h>
#include <linux/string.h>
#include <linux/errno.h>
#include <linux/skbuff.h>
#include <linux/rtnetlink.h>
#include <linux/init.h>
#include <linux/slab.h>
#include <net/act_api.h>
#include <net/netlink.h>

struct tcf_police {
	struct tcf_common	common;
	int			tcfp_result;
	u32			tcfp_ewma_rate;
	s64			tcfp_burst;
	u32			tcfp_mtu;
	s64			tcfp_toks;
	s64			tcfp_ptoks;
	s64			tcfp_mtu_ptoks;
	s64			tcfp_t_c;
	struct psched_ratecfg	rate;
	bool			rate_present;
	struct psched_ratecfg	peak;
	bool			peak_present;
};
#define to_police(pc)	\
	container_of(pc->priv, struct tcf_police, common)

#define POL_TAB_MASK     15

/* old policer structure from before tc actions */
struct tc_police_compat {
	u32			index;
	int			action;
	u32			limit;
	u32			burst;
	u32			mtu;
	struct tc_ratespec	rate;
	struct tc_ratespec	peakrate;
};

/* Each policer is serialized by its individual spinlock */

static int police_net_id;

static int tcf_act_police_walker(struct net *net, struct sk_buff *skb,
				 struct netlink_callback *cb, int type,
				 struct tc_action *a)
{
	struct tc_action_net *tn = net_generic(net, police_net_id);
	struct tcf_hashinfo *hinfo = tn->hinfo;
	struct hlist_head *head;
	struct tcf_common *p;
	int err = 0, index = -1, i = 0, s_i = 0, n_i = 0;
	struct nlattr *nest;

	spin_lock_bh(&hinfo->lock);

	s_i = cb->args[0];

	for (i = 0; i < (POL_TAB_MASK + 1); i++) {
		head = &hinfo->htab[tcf_hash(i, POL_TAB_MASK)];

		hlist_for_each_entry_rcu(p, head, tcfc_head) {
			index++;
			if (index < s_i)
				continue;
			a->priv = p;
			a->order = index;
			nest = nla_nest_start(skb, a->order);
			if (nest == NULL)
				goto nla_put_failure;
			if (type == RTM_DELACTION)
				err = tcf_action_dump_1(skb, a, 0, 1);
			else
				err = tcf_action_dump_1(skb, a, 0, 0);
			if (err < 0) {
				index--;
				nla_nest_cancel(skb, nest);
				goto done;
			}
			nla_nest_end(skb, nest);
			n_i++;
		}
	}
done:
	spin_unlock_bh(&hinfo->lock);
	if (n_i)
		cb->args[0] += n_i;
	return n_i;

nla_put_failure:
	nla_nest_cancel(skb, nest);
	goto done;
}

static const struct nla_policy police_policy[TCA_POLICE_MAX + 1] = {
	[TCA_POLICE_RATE]	= { .len = TC_RTAB_SIZE },
	[TCA_POLICE_PEAKRATE]	= { .len = TC_RTAB_SIZE },
	[TCA_POLICE_AVRATE]	= { .type = NLA_U32 },
	[TCA_POLICE_RESULT]	= { .type = NLA_U32 },
};

static int tcf_act_police_locate(struct net *net, struct nlattr *nla,
				 struct nlattr *est, struct tc_action *a,
				 int ovr, int bind)
{
	int ret = 0, err;
	struct nlattr *tb[TCA_POLICE_MAX + 1];
	struct tc_police *parm;
	struct tcf_police *police;
	struct qdisc_rate_table *R_tab = NULL, *P_tab = NULL;
	struct tc_action_net *tn = net_generic(net, police_net_id);
	int size;

	if (nla == NULL)
		return -EINVAL;

	err = nla_parse_nested(tb, TCA_POLICE_MAX, nla, police_policy);
	if (err < 0)
		return err;

	if (tb[TCA_POLICE_TBF] == NULL)
		return -EINVAL;
	size = nla_len(tb[TCA_POLICE_TBF]);
	if (size != sizeof(*parm) && size != sizeof(struct tc_police_compat))
		return -EINVAL;
	parm = nla_data(tb[TCA_POLICE_TBF]);

	if (parm->index) {
		if (tcf_hash_search(tn, a, parm->index)) {
			police = to_police(a);
			if (bind) {
				police->tcf_bindcnt += 1;
				police->tcf_refcnt += 1;
				return 0;
			}
			if (ovr)
				goto override;
			/* not replacing */
			return -EEXIST;
		}
	} else {
		ret = tcf_hash_create(tn, parm->index, NULL, a,
				      sizeof(*police), bind, false);
		if (ret)
			return ret;
		ret = ACT_P_CREATED;
	}

	police = to_police(a);
override:
	if (parm->rate.rate) {
		err = -ENOMEM;
		R_tab = qdisc_get_rtab(&parm->rate, tb[TCA_POLICE_RATE]);
		if (R_tab == NULL)
			goto failure;

		if (parm->peakrate.rate) {
			P_tab = qdisc_get_rtab(&parm->peakrate,
					       tb[TCA_POLICE_PEAKRATE]);
			if (P_tab == NULL)
				goto failure;
		}
	}

	spin_lock_bh(&police->tcf_lock);
	if (est) {
		err = gen_replace_estimator(&police->tcf_bstats, NULL,
					    &police->tcf_rate_est,
					    &police->tcf_lock,
					    NULL, est);
		if (err)
			goto failure_unlock;
	} else if (tb[TCA_POLICE_AVRATE] &&
		   (ret == ACT_P_CREATED ||
		    !gen_estimator_active(&police->tcf_bstats,
					  &police->tcf_rate_est))) {
		err = -EINVAL;
		goto failure_unlock;
	}

	/* No failure allowed after this point */
	police->tcfp_mtu = parm->mtu;
	if (police->tcfp_mtu == 0) {
		police->tcfp_mtu = ~0;
		if (R_tab)
			police->tcfp_mtu = 255 << R_tab->rate.cell_log;
	}
	if (R_tab) {
		police->rate_present = true;
		psched_ratecfg_precompute(&police->rate, &R_tab->rate, 0);
		qdisc_put_rtab(R_tab);
	} else {
		police->rate_present = false;
	}
	if (P_tab) {
		police->peak_present = true;
		psched_ratecfg_precompute(&police->peak, &P_tab->rate, 0);
		qdisc_put_rtab(P_tab);
	} else {
		police->peak_present = false;
	}

	if (tb[TCA_POLICE_RESULT])
		police->tcfp_result = nla_get_u32(tb[TCA_POLICE_RESULT]);
	police->tcfp_burst = PSCHED_TICKS2NS(parm->burst);
	police->tcfp_toks = police->tcfp_burst;
	if (police->peak_present) {
		police->tcfp_mtu_ptoks = (s64) psched_l2t_ns(&police->peak,
							     police->tcfp_mtu);
		police->tcfp_ptoks = police->tcfp_mtu_ptoks;
	}
	police->tcf_action = parm->action;

	if (tb[TCA_POLICE_AVRATE])
		police->tcfp_ewma_rate = nla_get_u32(tb[TCA_POLICE_AVRATE]);

	spin_unlock_bh(&police->tcf_lock);
	if (ret != ACT_P_CREATED)
		return ret;

	police->tcfp_t_c = ktime_get_ns();
<<<<<<< HEAD
	police->tcf_index = parm->index ? parm->index :
		tcf_hash_new_index(tn);
	police->tcf_tm.install = jiffies;
	police->tcf_tm.lastuse = jiffies;
	police->tcf_tm.firstuse = 0;
	h = tcf_hash(police->tcf_index, POL_TAB_MASK);
	spin_lock_bh(&hinfo->lock);
	hlist_add_head(&police->tcf_head, &hinfo->htab[h]);
	spin_unlock_bh(&hinfo->lock);
=======
	tcf_hash_insert(tn, a);
>>>>>>> 698ea54d

	return ret;

failure_unlock:
	spin_unlock_bh(&police->tcf_lock);
failure:
	qdisc_put_rtab(P_tab);
	qdisc_put_rtab(R_tab);
	if (ret == ACT_P_CREATED)
		tcf_hash_cleanup(a, est);
	return err;
}

static int tcf_act_police(struct sk_buff *skb, const struct tc_action *a,
			  struct tcf_result *res)
{
	struct tcf_police *police = a->priv;
	s64 now;
	s64 toks;
	s64 ptoks = 0;

	spin_lock(&police->tcf_lock);

	bstats_update(&police->tcf_bstats, skb);
	tcf_lastuse_update(&police->tcf_tm);

	if (police->tcfp_ewma_rate &&
	    police->tcf_rate_est.bps >= police->tcfp_ewma_rate) {
		police->tcf_qstats.overlimits++;
		if (police->tcf_action == TC_ACT_SHOT)
			police->tcf_qstats.drops++;
		spin_unlock(&police->tcf_lock);
		return police->tcf_action;
	}

	if (qdisc_pkt_len(skb) <= police->tcfp_mtu) {
		if (!police->rate_present) {
			spin_unlock(&police->tcf_lock);
			return police->tcfp_result;
		}

		now = ktime_get_ns();
		toks = min_t(s64, now - police->tcfp_t_c,
			     police->tcfp_burst);
		if (police->peak_present) {
			ptoks = toks + police->tcfp_ptoks;
			if (ptoks > police->tcfp_mtu_ptoks)
				ptoks = police->tcfp_mtu_ptoks;
			ptoks -= (s64) psched_l2t_ns(&police->peak,
						     qdisc_pkt_len(skb));
		}
		toks += police->tcfp_toks;
		if (toks > police->tcfp_burst)
			toks = police->tcfp_burst;
		toks -= (s64) psched_l2t_ns(&police->rate, qdisc_pkt_len(skb));
		if ((toks|ptoks) >= 0) {
			police->tcfp_t_c = now;
			police->tcfp_toks = toks;
			police->tcfp_ptoks = ptoks;
			spin_unlock(&police->tcf_lock);
			return police->tcfp_result;
		}
	}

	police->tcf_qstats.overlimits++;
	if (police->tcf_action == TC_ACT_SHOT)
		police->tcf_qstats.drops++;
	spin_unlock(&police->tcf_lock);
	return police->tcf_action;
}

static int
tcf_act_police_dump(struct sk_buff *skb, struct tc_action *a, int bind, int ref)
{
	unsigned char *b = skb_tail_pointer(skb);
	struct tcf_police *police = a->priv;
	struct tc_police opt = {
		.index = police->tcf_index,
		.action = police->tcf_action,
		.mtu = police->tcfp_mtu,
		.burst = PSCHED_NS2TICKS(police->tcfp_burst),
		.refcnt = police->tcf_refcnt - ref,
		.bindcnt = police->tcf_bindcnt - bind,
	};
	struct tcf_t t;

	if (police->rate_present)
		psched_ratecfg_getrate(&opt.rate, &police->rate);
	if (police->peak_present)
		psched_ratecfg_getrate(&opt.peakrate, &police->peak);
	if (nla_put(skb, TCA_POLICE_TBF, sizeof(opt), &opt))
		goto nla_put_failure;
	if (police->tcfp_result &&
	    nla_put_u32(skb, TCA_POLICE_RESULT, police->tcfp_result))
		goto nla_put_failure;
	if (police->tcfp_ewma_rate &&
	    nla_put_u32(skb, TCA_POLICE_AVRATE, police->tcfp_ewma_rate))
		goto nla_put_failure;

	t.install = jiffies_to_clock_t(jiffies - police->tcf_tm.install);
	t.lastuse = jiffies_to_clock_t(jiffies - police->tcf_tm.lastuse);
	t.firstuse = jiffies_to_clock_t(jiffies - police->tcf_tm.firstuse);
	t.expires = jiffies_to_clock_t(police->tcf_tm.expires);
	if (nla_put_64bit(skb, TCA_POLICE_TM, sizeof(t), &t, TCA_POLICE_PAD))
		goto nla_put_failure;

	return skb->len;

nla_put_failure:
	nlmsg_trim(skb, b);
	return -1;
}

static int tcf_police_search(struct net *net, struct tc_action *a, u32 index)
{
	struct tc_action_net *tn = net_generic(net, police_net_id);

	return tcf_hash_search(tn, a, index);
}

MODULE_AUTHOR("Alexey Kuznetsov");
MODULE_DESCRIPTION("Policing actions");
MODULE_LICENSE("GPL");

static struct tc_action_ops act_police_ops = {
	.kind		=	"police",
	.type		=	TCA_ID_POLICE,
	.owner		=	THIS_MODULE,
	.act		=	tcf_act_police,
	.dump		=	tcf_act_police_dump,
	.init		=	tcf_act_police_locate,
	.walk		=	tcf_act_police_walker,
	.lookup		=	tcf_police_search,
};

static __net_init int police_init_net(struct net *net)
{
	struct tc_action_net *tn = net_generic(net, police_net_id);

	return tc_action_net_init(tn, &act_police_ops, POL_TAB_MASK);
}

static void __net_exit police_exit_net(struct net *net)
{
	struct tc_action_net *tn = net_generic(net, police_net_id);

	tc_action_net_exit(tn);
}

static struct pernet_operations police_net_ops = {
	.init = police_init_net,
	.exit = police_exit_net,
	.id   = &police_net_id,
	.size = sizeof(struct tc_action_net),
};

static int __init
police_init_module(void)
{
	return tcf_register_action(&act_police_ops, &police_net_ops);
}

static void __exit
police_cleanup_module(void)
{
	tcf_unregister_action(&act_police_ops, &police_net_ops);
}

module_init(police_init_module);
module_exit(police_cleanup_module);<|MERGE_RESOLUTION|>--- conflicted
+++ resolved
@@ -235,19 +235,7 @@
 		return ret;
 
 	police->tcfp_t_c = ktime_get_ns();
-<<<<<<< HEAD
-	police->tcf_index = parm->index ? parm->index :
-		tcf_hash_new_index(tn);
-	police->tcf_tm.install = jiffies;
-	police->tcf_tm.lastuse = jiffies;
-	police->tcf_tm.firstuse = 0;
-	h = tcf_hash(police->tcf_index, POL_TAB_MASK);
-	spin_lock_bh(&hinfo->lock);
-	hlist_add_head(&police->tcf_head, &hinfo->htab[h]);
-	spin_unlock_bh(&hinfo->lock);
-=======
 	tcf_hash_insert(tn, a);
->>>>>>> 698ea54d
 
 	return ret;
 
