--- conflicted
+++ resolved
@@ -522,12 +522,6 @@
 
 		if (channel_type == NL80211_CHAN_HT40MINUS &&
 		    (chan->flags & IEEE80211_CHAN_NO_HT40MINUS))
-<<<<<<< HEAD
-=======
-			goto bad_res;
-		else if (channel_type == NL80211_CHAN_HT40PLUS &&
-			 (chan->flags & IEEE80211_CHAN_NO_HT40PLUS))
->>>>>>> 80ffb3cc
 			goto bad_res;
 		else if (channel_type == NL80211_CHAN_HT40PLUS &&
 			 (chan->flags & IEEE80211_CHAN_NO_HT40PLUS))
@@ -539,15 +533,6 @@
 		 * exists.
 		 */
 
-<<<<<<< HEAD
-=======
-		/*
-		 * At this point we know if that if HT40 was requested
-		 * we are allowed to use it and the extension channel
-		 * exists.
-		 */
-
->>>>>>> 80ffb3cc
 		ht_cap = &rdev->wiphy.bands[chan->band]->ht_cap;
 
 		/* no HT capabilities or intolerant */
