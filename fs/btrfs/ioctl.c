/*
 * Copyright (C) 2007 Oracle.  All rights reserved.
 *
 * This program is free software; you can redistribute it and/or
 * modify it under the terms of the GNU General Public
 * License v2 as published by the Free Software Foundation.
 *
 * This program is distributed in the hope that it will be useful,
 * but WITHOUT ANY WARRANTY; without even the implied warranty of
 * MERCHANTABILITY or FITNESS FOR A PARTICULAR PURPOSE.  See the GNU
 * General Public License for more details.
 *
 * You should have received a copy of the GNU General Public
 * License along with this program; if not, write to the
 * Free Software Foundation, Inc., 59 Temple Place - Suite 330,
 * Boston, MA 021110-1307, USA.
 */

#include <linux/kernel.h>
#include <linux/bio.h>
#include <linux/buffer_head.h>
#include <linux/file.h>
#include <linux/fs.h>
#include <linux/fsnotify.h>
#include <linux/pagemap.h>
#include <linux/highmem.h>
#include <linux/time.h>
#include <linux/init.h>
#include <linux/string.h>
#include <linux/backing-dev.h>
#include <linux/mount.h>
#include <linux/mpage.h>
#include <linux/namei.h>
#include <linux/swap.h>
#include <linux/writeback.h>
#include <linux/statfs.h>
#include <linux/compat.h>
#include <linux/bit_spinlock.h>
#include <linux/security.h>
#include <linux/xattr.h>
#include <linux/vmalloc.h>
#include <linux/slab.h>
#include <linux/blkdev.h>
#include <linux/uuid.h>
#include <linux/btrfs.h>
#include <linux/uaccess.h>
<<<<<<< HEAD
#include "compat.h"
=======
>>>>>>> d8ec26d7
#include "ctree.h"
#include "disk-io.h"
#include "transaction.h"
#include "btrfs_inode.h"
#include "print-tree.h"
#include "volumes.h"
#include "locking.h"
#include "inode-map.h"
#include "backref.h"
#include "rcu-string.h"
#include "send.h"
#include "dev-replace.h"

static int btrfs_clone(struct inode *src, struct inode *inode,
		       u64 off, u64 olen, u64 olen_aligned, u64 destoff);

/* Mask out flags that are inappropriate for the given type of inode. */
static inline __u32 btrfs_mask_flags(umode_t mode, __u32 flags)
{
	if (S_ISDIR(mode))
		return flags;
	else if (S_ISREG(mode))
		return flags & ~FS_DIRSYNC_FL;
	else
		return flags & (FS_NODUMP_FL | FS_NOATIME_FL);
}

/*
 * Export inode flags to the format expected by the FS_IOC_GETFLAGS ioctl.
 */
static unsigned int btrfs_flags_to_ioctl(unsigned int flags)
{
	unsigned int iflags = 0;

	if (flags & BTRFS_INODE_SYNC)
		iflags |= FS_SYNC_FL;
	if (flags & BTRFS_INODE_IMMUTABLE)
		iflags |= FS_IMMUTABLE_FL;
	if (flags & BTRFS_INODE_APPEND)
		iflags |= FS_APPEND_FL;
	if (flags & BTRFS_INODE_NODUMP)
		iflags |= FS_NODUMP_FL;
	if (flags & BTRFS_INODE_NOATIME)
		iflags |= FS_NOATIME_FL;
	if (flags & BTRFS_INODE_DIRSYNC)
		iflags |= FS_DIRSYNC_FL;
	if (flags & BTRFS_INODE_NODATACOW)
		iflags |= FS_NOCOW_FL;

	if ((flags & BTRFS_INODE_COMPRESS) && !(flags & BTRFS_INODE_NOCOMPRESS))
		iflags |= FS_COMPR_FL;
	else if (flags & BTRFS_INODE_NOCOMPRESS)
		iflags |= FS_NOCOMP_FL;

	return iflags;
}

/*
 * Update inode->i_flags based on the btrfs internal flags.
 */
void btrfs_update_iflags(struct inode *inode)
{
	struct btrfs_inode *ip = BTRFS_I(inode);

	inode->i_flags &= ~(S_SYNC|S_APPEND|S_IMMUTABLE|S_NOATIME|S_DIRSYNC);

	if (ip->flags & BTRFS_INODE_SYNC)
		inode->i_flags |= S_SYNC;
	if (ip->flags & BTRFS_INODE_IMMUTABLE)
		inode->i_flags |= S_IMMUTABLE;
	if (ip->flags & BTRFS_INODE_APPEND)
		inode->i_flags |= S_APPEND;
	if (ip->flags & BTRFS_INODE_NOATIME)
		inode->i_flags |= S_NOATIME;
	if (ip->flags & BTRFS_INODE_DIRSYNC)
		inode->i_flags |= S_DIRSYNC;
}

/*
 * Inherit flags from the parent inode.
 *
 * Currently only the compression flags and the cow flags are inherited.
 */
void btrfs_inherit_iflags(struct inode *inode, struct inode *dir)
{
	unsigned int flags;

	if (!dir)
		return;

	flags = BTRFS_I(dir)->flags;

	if (flags & BTRFS_INODE_NOCOMPRESS) {
		BTRFS_I(inode)->flags &= ~BTRFS_INODE_COMPRESS;
		BTRFS_I(inode)->flags |= BTRFS_INODE_NOCOMPRESS;
	} else if (flags & BTRFS_INODE_COMPRESS) {
		BTRFS_I(inode)->flags &= ~BTRFS_INODE_NOCOMPRESS;
		BTRFS_I(inode)->flags |= BTRFS_INODE_COMPRESS;
	}

	if (flags & BTRFS_INODE_NODATACOW) {
		BTRFS_I(inode)->flags |= BTRFS_INODE_NODATACOW;
		if (S_ISREG(inode->i_mode))
			BTRFS_I(inode)->flags |= BTRFS_INODE_NODATASUM;
	}

	btrfs_update_iflags(inode);
}

static int btrfs_ioctl_getflags(struct file *file, void __user *arg)
{
	struct btrfs_inode *ip = BTRFS_I(file_inode(file));
	unsigned int flags = btrfs_flags_to_ioctl(ip->flags);

	if (copy_to_user(arg, &flags, sizeof(flags)))
		return -EFAULT;
	return 0;
}

static int check_flags(unsigned int flags)
{
	if (flags & ~(FS_IMMUTABLE_FL | FS_APPEND_FL | \
		      FS_NOATIME_FL | FS_NODUMP_FL | \
		      FS_SYNC_FL | FS_DIRSYNC_FL | \
		      FS_NOCOMP_FL | FS_COMPR_FL |
		      FS_NOCOW_FL))
		return -EOPNOTSUPP;

	if ((flags & FS_NOCOMP_FL) && (flags & FS_COMPR_FL))
		return -EINVAL;

	return 0;
}

static int btrfs_ioctl_setflags(struct file *file, void __user *arg)
{
	struct inode *inode = file_inode(file);
	struct btrfs_inode *ip = BTRFS_I(inode);
	struct btrfs_root *root = ip->root;
	struct btrfs_trans_handle *trans;
	unsigned int flags, oldflags;
	int ret;
	u64 ip_oldflags;
	unsigned int i_oldflags;
	umode_t mode;

	if (btrfs_root_readonly(root))
		return -EROFS;

	if (copy_from_user(&flags, arg, sizeof(flags)))
		return -EFAULT;

	ret = check_flags(flags);
	if (ret)
		return ret;

	if (!inode_owner_or_capable(inode))
		return -EACCES;

	ret = mnt_want_write_file(file);
	if (ret)
		return ret;

	mutex_lock(&inode->i_mutex);

	ip_oldflags = ip->flags;
	i_oldflags = inode->i_flags;
	mode = inode->i_mode;

	flags = btrfs_mask_flags(inode->i_mode, flags);
	oldflags = btrfs_flags_to_ioctl(ip->flags);
	if ((flags ^ oldflags) & (FS_APPEND_FL | FS_IMMUTABLE_FL)) {
		if (!capable(CAP_LINUX_IMMUTABLE)) {
			ret = -EPERM;
			goto out_unlock;
		}
	}

	if (flags & FS_SYNC_FL)
		ip->flags |= BTRFS_INODE_SYNC;
	else
		ip->flags &= ~BTRFS_INODE_SYNC;
	if (flags & FS_IMMUTABLE_FL)
		ip->flags |= BTRFS_INODE_IMMUTABLE;
	else
		ip->flags &= ~BTRFS_INODE_IMMUTABLE;
	if (flags & FS_APPEND_FL)
		ip->flags |= BTRFS_INODE_APPEND;
	else
		ip->flags &= ~BTRFS_INODE_APPEND;
	if (flags & FS_NODUMP_FL)
		ip->flags |= BTRFS_INODE_NODUMP;
	else
		ip->flags &= ~BTRFS_INODE_NODUMP;
	if (flags & FS_NOATIME_FL)
		ip->flags |= BTRFS_INODE_NOATIME;
	else
		ip->flags &= ~BTRFS_INODE_NOATIME;
	if (flags & FS_DIRSYNC_FL)
		ip->flags |= BTRFS_INODE_DIRSYNC;
	else
		ip->flags &= ~BTRFS_INODE_DIRSYNC;
	if (flags & FS_NOCOW_FL) {
		if (S_ISREG(mode)) {
			/*
			 * It's safe to turn csums off here, no extents exist.
			 * Otherwise we want the flag to reflect the real COW
			 * status of the file and will not set it.
			 */
			if (inode->i_size == 0)
				ip->flags |= BTRFS_INODE_NODATACOW
					   | BTRFS_INODE_NODATASUM;
		} else {
			ip->flags |= BTRFS_INODE_NODATACOW;
		}
	} else {
		/*
		 * Revert back under same assuptions as above
		 */
		if (S_ISREG(mode)) {
			if (inode->i_size == 0)
				ip->flags &= ~(BTRFS_INODE_NODATACOW
				             | BTRFS_INODE_NODATASUM);
		} else {
			ip->flags &= ~BTRFS_INODE_NODATACOW;
		}
	}

	/*
	 * The COMPRESS flag can only be changed by users, while the NOCOMPRESS
	 * flag may be changed automatically if compression code won't make
	 * things smaller.
	 */
	if (flags & FS_NOCOMP_FL) {
		ip->flags &= ~BTRFS_INODE_COMPRESS;
		ip->flags |= BTRFS_INODE_NOCOMPRESS;
	} else if (flags & FS_COMPR_FL) {
		ip->flags |= BTRFS_INODE_COMPRESS;
		ip->flags &= ~BTRFS_INODE_NOCOMPRESS;
	} else {
		ip->flags &= ~(BTRFS_INODE_COMPRESS | BTRFS_INODE_NOCOMPRESS);
	}

	trans = btrfs_start_transaction(root, 1);
	if (IS_ERR(trans)) {
		ret = PTR_ERR(trans);
		goto out_drop;
	}

	btrfs_update_iflags(inode);
	inode_inc_iversion(inode);
	inode->i_ctime = CURRENT_TIME;
	ret = btrfs_update_inode(trans, root, inode);

	btrfs_end_transaction(trans, root);
 out_drop:
	if (ret) {
		ip->flags = ip_oldflags;
		inode->i_flags = i_oldflags;
	}

 out_unlock:
	mutex_unlock(&inode->i_mutex);
	mnt_drop_write_file(file);
	return ret;
}

static int btrfs_ioctl_getversion(struct file *file, int __user *arg)
{
	struct inode *inode = file_inode(file);

	return put_user(inode->i_generation, arg);
}

static noinline int btrfs_ioctl_fitrim(struct file *file, void __user *arg)
{
	struct btrfs_fs_info *fs_info = btrfs_sb(file_inode(file)->i_sb);
	struct btrfs_device *device;
	struct request_queue *q;
	struct fstrim_range range;
	u64 minlen = ULLONG_MAX;
	u64 num_devices = 0;
	u64 total_bytes = btrfs_super_total_bytes(fs_info->super_copy);
	int ret;

	if (!capable(CAP_SYS_ADMIN))
		return -EPERM;

	rcu_read_lock();
	list_for_each_entry_rcu(device, &fs_info->fs_devices->devices,
				dev_list) {
		if (!device->bdev)
			continue;
		q = bdev_get_queue(device->bdev);
		if (blk_queue_discard(q)) {
			num_devices++;
			minlen = min((u64)q->limits.discard_granularity,
				     minlen);
		}
	}
	rcu_read_unlock();

	if (!num_devices)
		return -EOPNOTSUPP;
	if (copy_from_user(&range, arg, sizeof(range)))
		return -EFAULT;
	if (range.start > total_bytes ||
	    range.len < fs_info->sb->s_blocksize)
		return -EINVAL;

	range.len = min(range.len, total_bytes - range.start);
	range.minlen = max(range.minlen, minlen);
	ret = btrfs_trim_fs(fs_info->tree_root, &range);
	if (ret < 0)
		return ret;

	if (copy_to_user(arg, &range, sizeof(range)))
		return -EFAULT;

	return 0;
}

int btrfs_is_empty_uuid(u8 *uuid)
{
<<<<<<< HEAD
	static char empty_uuid[BTRFS_UUID_SIZE] = {0};

	return !memcmp(uuid, empty_uuid, BTRFS_UUID_SIZE);
=======
	int i;

	for (i = 0; i < BTRFS_UUID_SIZE; i++) {
		if (uuid[i])
			return 0;
	}
	return 1;
>>>>>>> d8ec26d7
}

static noinline int create_subvol(struct inode *dir,
				  struct dentry *dentry,
				  char *name, int namelen,
				  u64 *async_transid,
				  struct btrfs_qgroup_inherit *inherit)
{
	struct btrfs_trans_handle *trans;
	struct btrfs_key key;
	struct btrfs_root_item root_item;
	struct btrfs_inode_item *inode_item;
	struct extent_buffer *leaf;
	struct btrfs_root *root = BTRFS_I(dir)->root;
	struct btrfs_root *new_root;
	struct btrfs_block_rsv block_rsv;
	struct timespec cur_time = CURRENT_TIME;
	int ret;
	int err;
	u64 objectid;
	u64 new_dirid = BTRFS_FIRST_FREE_OBJECTID;
	u64 index = 0;
	u64 qgroup_reserved;
	uuid_le new_uuid;

	ret = btrfs_find_free_objectid(root->fs_info->tree_root, &objectid);
	if (ret)
		return ret;

	btrfs_init_block_rsv(&block_rsv, BTRFS_BLOCK_RSV_TEMP);
	/*
	 * The same as the snapshot creation, please see the comment
	 * of create_snapshot().
	 */
	ret = btrfs_subvolume_reserve_metadata(root, &block_rsv,
					       8, &qgroup_reserved, false);
	if (ret)
		return ret;

	trans = btrfs_start_transaction(root, 0);
	if (IS_ERR(trans)) {
		ret = PTR_ERR(trans);
		goto out;
	}
	trans->block_rsv = &block_rsv;
	trans->bytes_reserved = block_rsv.size;

	ret = btrfs_qgroup_inherit(trans, root->fs_info, 0, objectid, inherit);
	if (ret)
		goto fail;

	leaf = btrfs_alloc_free_block(trans, root, root->leafsize,
				      0, objectid, NULL, 0, 0, 0);
	if (IS_ERR(leaf)) {
		ret = PTR_ERR(leaf);
		goto fail;
	}

	memset_extent_buffer(leaf, 0, 0, sizeof(struct btrfs_header));
	btrfs_set_header_bytenr(leaf, leaf->start);
	btrfs_set_header_generation(leaf, trans->transid);
	btrfs_set_header_backref_rev(leaf, BTRFS_MIXED_BACKREF_REV);
	btrfs_set_header_owner(leaf, objectid);

<<<<<<< HEAD
	write_extent_buffer(leaf, root->fs_info->fsid, btrfs_header_fsid(leaf),
=======
	write_extent_buffer(leaf, root->fs_info->fsid, btrfs_header_fsid(),
>>>>>>> d8ec26d7
			    BTRFS_FSID_SIZE);
	write_extent_buffer(leaf, root->fs_info->chunk_tree_uuid,
			    btrfs_header_chunk_tree_uuid(leaf),
			    BTRFS_UUID_SIZE);
	btrfs_mark_buffer_dirty(leaf);

	memset(&root_item, 0, sizeof(root_item));

	inode_item = &root_item.inode;
	btrfs_set_stack_inode_generation(inode_item, 1);
	btrfs_set_stack_inode_size(inode_item, 3);
	btrfs_set_stack_inode_nlink(inode_item, 1);
	btrfs_set_stack_inode_nbytes(inode_item, root->leafsize);
	btrfs_set_stack_inode_mode(inode_item, S_IFDIR | 0755);

	btrfs_set_root_flags(&root_item, 0);
	btrfs_set_root_limit(&root_item, 0);
	btrfs_set_stack_inode_flags(inode_item, BTRFS_INODE_ROOT_ITEM_INIT);

	btrfs_set_root_bytenr(&root_item, leaf->start);
	btrfs_set_root_generation(&root_item, trans->transid);
	btrfs_set_root_level(&root_item, 0);
	btrfs_set_root_refs(&root_item, 1);
	btrfs_set_root_used(&root_item, leaf->len);
	btrfs_set_root_last_snapshot(&root_item, 0);

	btrfs_set_root_generation_v2(&root_item,
			btrfs_root_generation(&root_item));
	uuid_le_gen(&new_uuid);
	memcpy(root_item.uuid, new_uuid.b, BTRFS_UUID_SIZE);
	btrfs_set_stack_timespec_sec(&root_item.otime, cur_time.tv_sec);
	btrfs_set_stack_timespec_nsec(&root_item.otime, cur_time.tv_nsec);
	root_item.ctime = root_item.otime;
	btrfs_set_root_ctransid(&root_item, trans->transid);
	btrfs_set_root_otransid(&root_item, trans->transid);

	btrfs_tree_unlock(leaf);
	free_extent_buffer(leaf);
	leaf = NULL;

	btrfs_set_root_dirid(&root_item, new_dirid);

	key.objectid = objectid;
	key.offset = 0;
	btrfs_set_key_type(&key, BTRFS_ROOT_ITEM_KEY);
	ret = btrfs_insert_root(trans, root->fs_info->tree_root, &key,
				&root_item);
	if (ret)
		goto fail;

	key.offset = (u64)-1;
	new_root = btrfs_read_fs_root_no_name(root->fs_info, &key);
	if (IS_ERR(new_root)) {
		btrfs_abort_transaction(trans, root, PTR_ERR(new_root));
		ret = PTR_ERR(new_root);
		goto fail;
	}

	btrfs_record_root_in_trans(trans, new_root);

	ret = btrfs_create_subvol_root(trans, new_root, new_dirid);
	if (ret) {
		/* We potentially lose an unused inode item here */
		btrfs_abort_transaction(trans, root, ret);
		goto fail;
	}

	/*
	 * insert the directory item
	 */
	ret = btrfs_set_inode_index(dir, &index);
	if (ret) {
		btrfs_abort_transaction(trans, root, ret);
		goto fail;
	}

	ret = btrfs_insert_dir_item(trans, root,
				    name, namelen, dir, &key,
				    BTRFS_FT_DIR, index);
	if (ret) {
		btrfs_abort_transaction(trans, root, ret);
		goto fail;
	}

	btrfs_i_size_write(dir, dir->i_size + namelen * 2);
	ret = btrfs_update_inode(trans, root, dir);
	BUG_ON(ret);

	ret = btrfs_add_root_ref(trans, root->fs_info->tree_root,
				 objectid, root->root_key.objectid,
				 btrfs_ino(dir), index, name, namelen);
	BUG_ON(ret);

	ret = btrfs_uuid_tree_add(trans, root->fs_info->uuid_root,
				  root_item.uuid, BTRFS_UUID_KEY_SUBVOL,
				  objectid);
	if (ret)
		btrfs_abort_transaction(trans, root, ret);

fail:
	trans->block_rsv = NULL;
	trans->bytes_reserved = 0;
	if (async_transid) {
		*async_transid = trans->transid;
		err = btrfs_commit_transaction_async(trans, root, 1);
		if (err)
			err = btrfs_commit_transaction(trans, root);
	} else {
		err = btrfs_commit_transaction(trans, root);
	}
	if (err && !ret)
		ret = err;

	if (!ret)
		d_instantiate(dentry, btrfs_lookup_dentry(dir, dentry));
out:
	btrfs_subvolume_release_metadata(root, &block_rsv, qgroup_reserved);
	return ret;
}

static int create_snapshot(struct btrfs_root *root, struct inode *dir,
			   struct dentry *dentry, char *name, int namelen,
			   u64 *async_transid, bool readonly,
			   struct btrfs_qgroup_inherit *inherit)
{
	struct inode *inode;
	struct btrfs_pending_snapshot *pending_snapshot;
	struct btrfs_trans_handle *trans;
	int ret;

	if (!root->ref_cows)
		return -EINVAL;

	ret = btrfs_start_delalloc_inodes(root, 0);
	if (ret)
		return ret;

<<<<<<< HEAD
	btrfs_wait_ordered_extents(root);
=======
	btrfs_wait_ordered_extents(root, -1);
>>>>>>> d8ec26d7

	pending_snapshot = kzalloc(sizeof(*pending_snapshot), GFP_NOFS);
	if (!pending_snapshot)
		return -ENOMEM;

	btrfs_init_block_rsv(&pending_snapshot->block_rsv,
			     BTRFS_BLOCK_RSV_TEMP);
	/*
	 * 1 - parent dir inode
	 * 2 - dir entries
	 * 1 - root item
	 * 2 - root ref/backref
	 * 1 - root of snapshot
	 * 1 - UUID item
	 */
	ret = btrfs_subvolume_reserve_metadata(BTRFS_I(dir)->root,
					&pending_snapshot->block_rsv, 8,
					&pending_snapshot->qgroup_reserved,
					false);
	if (ret)
		goto out;

	pending_snapshot->dentry = dentry;
	pending_snapshot->root = root;
	pending_snapshot->readonly = readonly;
	pending_snapshot->dir = dir;
	pending_snapshot->inherit = inherit;

	trans = btrfs_start_transaction(root, 0);
	if (IS_ERR(trans)) {
		ret = PTR_ERR(trans);
		goto fail;
	}

	spin_lock(&root->fs_info->trans_lock);
	list_add(&pending_snapshot->list,
		 &trans->transaction->pending_snapshots);
	spin_unlock(&root->fs_info->trans_lock);
	if (async_transid) {
		*async_transid = trans->transid;
		ret = btrfs_commit_transaction_async(trans,
				     root->fs_info->extent_root, 1);
		if (ret)
			ret = btrfs_commit_transaction(trans, root);
	} else {
		ret = btrfs_commit_transaction(trans,
					       root->fs_info->extent_root);
	}
	if (ret)
		goto fail;

	ret = pending_snapshot->error;
	if (ret)
		goto fail;

	ret = btrfs_orphan_cleanup(pending_snapshot->snap);
	if (ret)
		goto fail;

	inode = btrfs_lookup_dentry(dentry->d_parent->d_inode, dentry);
	if (IS_ERR(inode)) {
		ret = PTR_ERR(inode);
		goto fail;
	}
	BUG_ON(!inode);
	d_instantiate(dentry, inode);
	ret = 0;
fail:
	btrfs_subvolume_release_metadata(BTRFS_I(dir)->root,
					 &pending_snapshot->block_rsv,
					 pending_snapshot->qgroup_reserved);
out:
	kfree(pending_snapshot);
	return ret;
}

/*  copy of check_sticky in fs/namei.c()
* It's inline, so penalty for filesystems that don't use sticky bit is
* minimal.
*/
static inline int btrfs_check_sticky(struct inode *dir, struct inode *inode)
{
	kuid_t fsuid = current_fsuid();

	if (!(dir->i_mode & S_ISVTX))
		return 0;
	if (uid_eq(inode->i_uid, fsuid))
		return 0;
	if (uid_eq(dir->i_uid, fsuid))
		return 0;
	return !capable(CAP_FOWNER);
}

/*  copy of may_delete in fs/namei.c()
 *	Check whether we can remove a link victim from directory dir, check
 *  whether the type of victim is right.
 *  1. We can't do it if dir is read-only (done in permission())
 *  2. We should have write and exec permissions on dir
 *  3. We can't remove anything from append-only dir
 *  4. We can't do anything with immutable dir (done in permission())
 *  5. If the sticky bit on dir is set we should either
 *	a. be owner of dir, or
 *	b. be owner of victim, or
 *	c. have CAP_FOWNER capability
 *  6. If the victim is append-only or immutable we can't do antyhing with
 *     links pointing to it.
 *  7. If we were asked to remove a directory and victim isn't one - ENOTDIR.
 *  8. If we were asked to remove a non-directory and victim isn't one - EISDIR.
 *  9. We can't remove a root or mountpoint.
 * 10. We don't allow removal of NFS sillyrenamed files; it's handled by
 *     nfs_async_unlink().
 */

static int btrfs_may_delete(struct inode *dir, struct dentry *victim, int isdir)
{
	int error;

	if (!victim->d_inode)
		return -ENOENT;

	BUG_ON(victim->d_parent->d_inode != dir);
	audit_inode_child(dir, victim, AUDIT_TYPE_CHILD_DELETE);

	error = inode_permission(dir, MAY_WRITE | MAY_EXEC);
	if (error)
		return error;
	if (IS_APPEND(dir))
		return -EPERM;
	if (btrfs_check_sticky(dir, victim->d_inode)||
		IS_APPEND(victim->d_inode)||
	    IS_IMMUTABLE(victim->d_inode) || IS_SWAPFILE(victim->d_inode))
		return -EPERM;
	if (isdir) {
		if (!S_ISDIR(victim->d_inode->i_mode))
			return -ENOTDIR;
		if (IS_ROOT(victim))
			return -EBUSY;
	} else if (S_ISDIR(victim->d_inode->i_mode))
		return -EISDIR;
	if (IS_DEADDIR(dir))
		return -ENOENT;
	if (victim->d_flags & DCACHE_NFSFS_RENAMED)
		return -EBUSY;
	return 0;
}

/* copy of may_create in fs/namei.c() */
static inline int btrfs_may_create(struct inode *dir, struct dentry *child)
{
	if (child->d_inode)
		return -EEXIST;
	if (IS_DEADDIR(dir))
		return -ENOENT;
	return inode_permission(dir, MAY_WRITE | MAY_EXEC);
}

/*
 * Create a new subvolume below @parent.  This is largely modeled after
 * sys_mkdirat and vfs_mkdir, but we only do a single component lookup
 * inside this filesystem so it's quite a bit simpler.
 */
static noinline int btrfs_mksubvol(struct path *parent,
				   char *name, int namelen,
				   struct btrfs_root *snap_src,
				   u64 *async_transid, bool readonly,
				   struct btrfs_qgroup_inherit *inherit)
{
	struct inode *dir  = parent->dentry->d_inode;
	struct dentry *dentry;
	int error;

	error = mutex_lock_killable_nested(&dir->i_mutex, I_MUTEX_PARENT);
	if (error == -EINTR)
		return error;

	dentry = lookup_one_len(name, parent->dentry, namelen);
	error = PTR_ERR(dentry);
	if (IS_ERR(dentry))
		goto out_unlock;

	error = -EEXIST;
	if (dentry->d_inode)
		goto out_dput;

	error = btrfs_may_create(dir, dentry);
	if (error)
		goto out_dput;

	/*
	 * even if this name doesn't exist, we may get hash collisions.
	 * check for them now when we can safely fail
	 */
	error = btrfs_check_dir_item_collision(BTRFS_I(dir)->root,
					       dir->i_ino, name,
					       namelen);
	if (error)
		goto out_dput;

	down_read(&BTRFS_I(dir)->root->fs_info->subvol_sem);

	if (btrfs_root_refs(&BTRFS_I(dir)->root->root_item) == 0)
		goto out_up_read;

	if (snap_src) {
		error = create_snapshot(snap_src, dir, dentry, name, namelen,
					async_transid, readonly, inherit);
	} else {
		error = create_subvol(dir, dentry, name, namelen,
				      async_transid, inherit);
	}
	if (!error)
		fsnotify_mkdir(dir, dentry);
out_up_read:
	up_read(&BTRFS_I(dir)->root->fs_info->subvol_sem);
out_dput:
	dput(dentry);
out_unlock:
	mutex_unlock(&dir->i_mutex);
	return error;
}

/*
 * When we're defragging a range, we don't want to kick it off again
 * if it is really just waiting for delalloc to send it down.
 * If we find a nice big extent or delalloc range for the bytes in the
 * file you want to defrag, we return 0 to let you know to skip this
 * part of the file
 */
static int check_defrag_in_cache(struct inode *inode, u64 offset, int thresh)
{
	struct extent_io_tree *io_tree = &BTRFS_I(inode)->io_tree;
	struct extent_map *em = NULL;
	struct extent_map_tree *em_tree = &BTRFS_I(inode)->extent_tree;
	u64 end;

	read_lock(&em_tree->lock);
	em = lookup_extent_mapping(em_tree, offset, PAGE_CACHE_SIZE);
	read_unlock(&em_tree->lock);

	if (em) {
		end = extent_map_end(em);
		free_extent_map(em);
		if (end - offset > thresh)
			return 0;
	}
	/* if we already have a nice delalloc here, just stop */
	thresh /= 2;
	end = count_range_bits(io_tree, &offset, offset + thresh,
			       thresh, EXTENT_DELALLOC, 1);
	if (end >= thresh)
		return 0;
	return 1;
}

/*
 * helper function to walk through a file and find extents
 * newer than a specific transid, and smaller than thresh.
 *
 * This is used by the defragging code to find new and small
 * extents
 */
static int find_new_extents(struct btrfs_root *root,
			    struct inode *inode, u64 newer_than,
			    u64 *off, int thresh)
{
	struct btrfs_path *path;
	struct btrfs_key min_key;
	struct extent_buffer *leaf;
	struct btrfs_file_extent_item *extent;
	int type;
	int ret;
	u64 ino = btrfs_ino(inode);

	path = btrfs_alloc_path();
	if (!path)
		return -ENOMEM;

	min_key.objectid = ino;
	min_key.type = BTRFS_EXTENT_DATA_KEY;
	min_key.offset = *off;

	path->keep_locks = 1;

	while (1) {
		ret = btrfs_search_forward(root, &min_key, path, newer_than);
		if (ret != 0)
			goto none;
		if (min_key.objectid != ino)
			goto none;
		if (min_key.type != BTRFS_EXTENT_DATA_KEY)
			goto none;

		leaf = path->nodes[0];
		extent = btrfs_item_ptr(leaf, path->slots[0],
					struct btrfs_file_extent_item);

		type = btrfs_file_extent_type(leaf, extent);
		if (type == BTRFS_FILE_EXTENT_REG &&
		    btrfs_file_extent_num_bytes(leaf, extent) < thresh &&
		    check_defrag_in_cache(inode, min_key.offset, thresh)) {
			*off = min_key.offset;
			btrfs_free_path(path);
			return 0;
		}

		if (min_key.offset == (u64)-1)
			goto none;

		min_key.offset++;
		btrfs_release_path(path);
	}
none:
	btrfs_free_path(path);
	return -ENOENT;
}

static struct extent_map *defrag_lookup_extent(struct inode *inode, u64 start)
{
	struct extent_map_tree *em_tree = &BTRFS_I(inode)->extent_tree;
	struct extent_io_tree *io_tree = &BTRFS_I(inode)->io_tree;
	struct extent_map *em;
	u64 len = PAGE_CACHE_SIZE;

	/*
	 * hopefully we have this extent in the tree already, try without
	 * the full extent lock
	 */
	read_lock(&em_tree->lock);
	em = lookup_extent_mapping(em_tree, start, len);
	read_unlock(&em_tree->lock);

	if (!em) {
		/* get the big lock and read metadata off disk */
		lock_extent(io_tree, start, start + len - 1);
		em = btrfs_get_extent(inode, NULL, 0, start, len, 0);
		unlock_extent(io_tree, start, start + len - 1);

		if (IS_ERR(em))
			return NULL;
	}

	return em;
}

static bool defrag_check_next_extent(struct inode *inode, struct extent_map *em)
{
	struct extent_map *next;
	bool ret = true;

	/* this is the last extent */
	if (em->start + em->len >= i_size_read(inode))
		return false;

	next = defrag_lookup_extent(inode, em->start + em->len);
	if (!next || next->block_start >= EXTENT_MAP_LAST_BYTE)
		ret = false;

	free_extent_map(next);
	return ret;
}

static int should_defrag_range(struct inode *inode, u64 start, int thresh,
			       u64 *last_len, u64 *skip, u64 *defrag_end,
			       int compress)
{
	struct extent_map *em;
	int ret = 1;
	bool next_mergeable = true;

	/*
	 * make sure that once we start defragging an extent, we keep on
	 * defragging it
	 */
	if (start < *defrag_end)
		return 1;

	*skip = 0;

	em = defrag_lookup_extent(inode, start);
	if (!em)
		return 0;

	/* this will cover holes, and inline extents */
	if (em->block_start >= EXTENT_MAP_LAST_BYTE) {
		ret = 0;
		goto out;
	}

	next_mergeable = defrag_check_next_extent(inode, em);

	/*
	 * we hit a real extent, if it is big or the next extent is not a
	 * real extent, don't bother defragging it
	 */
	if (!compress && (*last_len == 0 || *last_len >= thresh) &&
	    (em->len >= thresh || !next_mergeable))
		ret = 0;
out:
	/*
	 * last_len ends up being a counter of how many bytes we've defragged.
	 * every time we choose not to defrag an extent, we reset *last_len
	 * so that the next tiny extent will force a defrag.
	 *
	 * The end result of this is that tiny extents before a single big
	 * extent will force at least part of that big extent to be defragged.
	 */
	if (ret) {
		*defrag_end = extent_map_end(em);
	} else {
		*last_len = 0;
		*skip = extent_map_end(em);
		*defrag_end = 0;
	}

	free_extent_map(em);
	return ret;
}

/*
 * it doesn't do much good to defrag one or two pages
 * at a time.  This pulls in a nice chunk of pages
 * to COW and defrag.
 *
 * It also makes sure the delalloc code has enough
 * dirty data to avoid making new small extents as part
 * of the defrag
 *
 * It's a good idea to start RA on this range
 * before calling this.
 */
static int cluster_pages_for_defrag(struct inode *inode,
				    struct page **pages,
				    unsigned long start_index,
				    int num_pages)
{
	unsigned long file_end;
	u64 isize = i_size_read(inode);
	u64 page_start;
	u64 page_end;
	u64 page_cnt;
	int ret;
	int i;
	int i_done;
	struct btrfs_ordered_extent *ordered;
	struct extent_state *cached_state = NULL;
	struct extent_io_tree *tree;
	gfp_t mask = btrfs_alloc_write_mask(inode->i_mapping);

	file_end = (isize - 1) >> PAGE_CACHE_SHIFT;
	if (!isize || start_index > file_end)
		return 0;

	page_cnt = min_t(u64, (u64)num_pages, (u64)file_end - start_index + 1);

	ret = btrfs_delalloc_reserve_space(inode,
					   page_cnt << PAGE_CACHE_SHIFT);
	if (ret)
		return ret;
	i_done = 0;
	tree = &BTRFS_I(inode)->io_tree;

	/* step one, lock all the pages */
	for (i = 0; i < page_cnt; i++) {
		struct page *page;
again:
		page = find_or_create_page(inode->i_mapping,
					   start_index + i, mask);
		if (!page)
			break;

		page_start = page_offset(page);
		page_end = page_start + PAGE_CACHE_SIZE - 1;
		while (1) {
			lock_extent(tree, page_start, page_end);
			ordered = btrfs_lookup_ordered_extent(inode,
							      page_start);
			unlock_extent(tree, page_start, page_end);
			if (!ordered)
				break;

			unlock_page(page);
			btrfs_start_ordered_extent(inode, ordered, 1);
			btrfs_put_ordered_extent(ordered);
			lock_page(page);
			/*
			 * we unlocked the page above, so we need check if
			 * it was released or not.
			 */
			if (page->mapping != inode->i_mapping) {
				unlock_page(page);
				page_cache_release(page);
				goto again;
			}
		}

		if (!PageUptodate(page)) {
			btrfs_readpage(NULL, page);
			lock_page(page);
			if (!PageUptodate(page)) {
				unlock_page(page);
				page_cache_release(page);
				ret = -EIO;
				break;
			}
		}

		if (page->mapping != inode->i_mapping) {
			unlock_page(page);
			page_cache_release(page);
			goto again;
		}

		pages[i] = page;
		i_done++;
	}
	if (!i_done || ret)
		goto out;

	if (!(inode->i_sb->s_flags & MS_ACTIVE))
		goto out;

	/*
	 * so now we have a nice long stream of locked
	 * and up to date pages, lets wait on them
	 */
	for (i = 0; i < i_done; i++)
		wait_on_page_writeback(pages[i]);

	page_start = page_offset(pages[0]);
	page_end = page_offset(pages[i_done - 1]) + PAGE_CACHE_SIZE;

	lock_extent_bits(&BTRFS_I(inode)->io_tree,
			 page_start, page_end - 1, 0, &cached_state);
	clear_extent_bit(&BTRFS_I(inode)->io_tree, page_start,
			  page_end - 1, EXTENT_DIRTY | EXTENT_DELALLOC |
			  EXTENT_DO_ACCOUNTING | EXTENT_DEFRAG, 0, 0,
			  &cached_state, GFP_NOFS);

	if (i_done != page_cnt) {
		spin_lock(&BTRFS_I(inode)->lock);
		BTRFS_I(inode)->outstanding_extents++;
		spin_unlock(&BTRFS_I(inode)->lock);
		btrfs_delalloc_release_space(inode,
				     (page_cnt - i_done) << PAGE_CACHE_SHIFT);
	}


	set_extent_defrag(&BTRFS_I(inode)->io_tree, page_start, page_end - 1,
			  &cached_state, GFP_NOFS);

	unlock_extent_cached(&BTRFS_I(inode)->io_tree,
			     page_start, page_end - 1, &cached_state,
			     GFP_NOFS);

	for (i = 0; i < i_done; i++) {
		clear_page_dirty_for_io(pages[i]);
		ClearPageChecked(pages[i]);
		set_page_extent_mapped(pages[i]);
		set_page_dirty(pages[i]);
		unlock_page(pages[i]);
		page_cache_release(pages[i]);
	}
	return i_done;
out:
	for (i = 0; i < i_done; i++) {
		unlock_page(pages[i]);
		page_cache_release(pages[i]);
	}
	btrfs_delalloc_release_space(inode, page_cnt << PAGE_CACHE_SHIFT);
	return ret;

}

int btrfs_defrag_file(struct inode *inode, struct file *file,
		      struct btrfs_ioctl_defrag_range_args *range,
		      u64 newer_than, unsigned long max_to_defrag)
{
	struct btrfs_root *root = BTRFS_I(inode)->root;
	struct file_ra_state *ra = NULL;
	unsigned long last_index;
	u64 isize = i_size_read(inode);
	u64 last_len = 0;
	u64 skip = 0;
	u64 defrag_end = 0;
	u64 newer_off = range->start;
	unsigned long i;
	unsigned long ra_index = 0;
	int ret;
	int defrag_count = 0;
	int compress_type = BTRFS_COMPRESS_ZLIB;
	int extent_thresh = range->extent_thresh;
	int max_cluster = (256 * 1024) >> PAGE_CACHE_SHIFT;
	int cluster = max_cluster;
	u64 new_align = ~((u64)128 * 1024 - 1);
	struct page **pages = NULL;

	if (isize == 0)
		return 0;

	if (range->start >= isize)
		return -EINVAL;

	if (range->flags & BTRFS_DEFRAG_RANGE_COMPRESS) {
		if (range->compress_type > BTRFS_COMPRESS_TYPES)
			return -EINVAL;
		if (range->compress_type)
			compress_type = range->compress_type;
	}

	if (extent_thresh == 0)
		extent_thresh = 256 * 1024;

	/*
	 * if we were not given a file, allocate a readahead
	 * context
	 */
	if (!file) {
		ra = kzalloc(sizeof(*ra), GFP_NOFS);
		if (!ra)
			return -ENOMEM;
		file_ra_state_init(ra, inode->i_mapping);
	} else {
		ra = &file->f_ra;
	}

	pages = kmalloc_array(max_cluster, sizeof(struct page *),
			GFP_NOFS);
	if (!pages) {
		ret = -ENOMEM;
		goto out_ra;
	}

	/* find the last page to defrag */
	if (range->start + range->len > range->start) {
		last_index = min_t(u64, isize - 1,
			 range->start + range->len - 1) >> PAGE_CACHE_SHIFT;
	} else {
		last_index = (isize - 1) >> PAGE_CACHE_SHIFT;
	}

	if (newer_than) {
		ret = find_new_extents(root, inode, newer_than,
				       &newer_off, 64 * 1024);
		if (!ret) {
			range->start = newer_off;
			/*
			 * we always align our defrag to help keep
			 * the extents in the file evenly spaced
			 */
			i = (newer_off & new_align) >> PAGE_CACHE_SHIFT;
		} else
			goto out_ra;
	} else {
		i = range->start >> PAGE_CACHE_SHIFT;
	}
	if (!max_to_defrag)
		max_to_defrag = last_index + 1;

	/*
	 * make writeback starts from i, so the defrag range can be
	 * written sequentially.
	 */
	if (i < inode->i_mapping->writeback_index)
		inode->i_mapping->writeback_index = i;

	while (i <= last_index && defrag_count < max_to_defrag &&
	       (i < (i_size_read(inode) + PAGE_CACHE_SIZE - 1) >>
		PAGE_CACHE_SHIFT)) {
		/*
		 * make sure we stop running if someone unmounts
		 * the FS
		 */
		if (!(inode->i_sb->s_flags & MS_ACTIVE))
			break;

		if (btrfs_defrag_cancelled(root->fs_info)) {
			printk(KERN_DEBUG "btrfs: defrag_file cancelled\n");
			ret = -EAGAIN;
			break;
		}

		if (!should_defrag_range(inode, (u64)i << PAGE_CACHE_SHIFT,
					 extent_thresh, &last_len, &skip,
					 &defrag_end, range->flags &
					 BTRFS_DEFRAG_RANGE_COMPRESS)) {
			unsigned long next;
			/*
			 * the should_defrag function tells us how much to skip
			 * bump our counter by the suggested amount
			 */
			next = (skip + PAGE_CACHE_SIZE - 1) >> PAGE_CACHE_SHIFT;
			i = max(i + 1, next);
			continue;
		}

		if (!newer_than) {
			cluster = (PAGE_CACHE_ALIGN(defrag_end) >>
				   PAGE_CACHE_SHIFT) - i;
			cluster = min(cluster, max_cluster);
		} else {
			cluster = max_cluster;
		}

		if (i + cluster > ra_index) {
			ra_index = max(i, ra_index);
			btrfs_force_ra(inode->i_mapping, ra, file, ra_index,
				       cluster);
			ra_index += max_cluster;
		}

		mutex_lock(&inode->i_mutex);
		if (range->flags & BTRFS_DEFRAG_RANGE_COMPRESS)
			BTRFS_I(inode)->force_compress = compress_type;
		ret = cluster_pages_for_defrag(inode, pages, i, cluster);
		if (ret < 0) {
			mutex_unlock(&inode->i_mutex);
			goto out_ra;
		}

		defrag_count += ret;
		balance_dirty_pages_ratelimited(inode->i_mapping);
		mutex_unlock(&inode->i_mutex);

		if (newer_than) {
			if (newer_off == (u64)-1)
				break;

			if (ret > 0)
				i += ret;

			newer_off = max(newer_off + 1,
					(u64)i << PAGE_CACHE_SHIFT);

			ret = find_new_extents(root, inode,
					       newer_than, &newer_off,
					       64 * 1024);
			if (!ret) {
				range->start = newer_off;
				i = (newer_off & new_align) >> PAGE_CACHE_SHIFT;
			} else {
				break;
			}
		} else {
			if (ret > 0) {
				i += ret;
				last_len += ret << PAGE_CACHE_SHIFT;
			} else {
				i++;
				last_len = 0;
			}
		}
	}

	if ((range->flags & BTRFS_DEFRAG_RANGE_START_IO))
		filemap_flush(inode->i_mapping);

	if ((range->flags & BTRFS_DEFRAG_RANGE_COMPRESS)) {
		/* the filemap_flush will queue IO into the worker threads, but
		 * we have to make sure the IO is actually started and that
		 * ordered extents get created before we return
		 */
		atomic_inc(&root->fs_info->async_submit_draining);
		while (atomic_read(&root->fs_info->nr_async_submits) ||
		      atomic_read(&root->fs_info->async_delalloc_pages)) {
			wait_event(root->fs_info->async_submit_wait,
			   (atomic_read(&root->fs_info->nr_async_submits) == 0 &&
			    atomic_read(&root->fs_info->async_delalloc_pages) == 0));
		}
		atomic_dec(&root->fs_info->async_submit_draining);
	}

	if (range->compress_type == BTRFS_COMPRESS_LZO) {
		btrfs_set_fs_incompat(root->fs_info, COMPRESS_LZO);
	}

	ret = defrag_count;

out_ra:
	if (range->flags & BTRFS_DEFRAG_RANGE_COMPRESS) {
		mutex_lock(&inode->i_mutex);
		BTRFS_I(inode)->force_compress = BTRFS_COMPRESS_NONE;
		mutex_unlock(&inode->i_mutex);
	}
	if (!file)
		kfree(ra);
	kfree(pages);
	return ret;
}

static noinline int btrfs_ioctl_resize(struct file *file,
					void __user *arg)
{
	u64 new_size;
	u64 old_size;
	u64 devid = 1;
	struct btrfs_root *root = BTRFS_I(file_inode(file))->root;
	struct btrfs_ioctl_vol_args *vol_args;
	struct btrfs_trans_handle *trans;
	struct btrfs_device *device = NULL;
	char *sizestr;
	char *devstr = NULL;
	int ret = 0;
	int mod = 0;

	if (!capable(CAP_SYS_ADMIN))
		return -EPERM;

	ret = mnt_want_write_file(file);
	if (ret)
		return ret;

	if (atomic_xchg(&root->fs_info->mutually_exclusive_operation_running,
			1)) {
		mnt_drop_write_file(file);
		return BTRFS_ERROR_DEV_EXCL_RUN_IN_PROGRESS;
	}

	mutex_lock(&root->fs_info->volume_mutex);
	vol_args = memdup_user(arg, sizeof(*vol_args));
	if (IS_ERR(vol_args)) {
		ret = PTR_ERR(vol_args);
		goto out;
	}

	vol_args->name[BTRFS_PATH_NAME_MAX] = '\0';

	sizestr = vol_args->name;
	devstr = strchr(sizestr, ':');
	if (devstr) {
		char *end;
		sizestr = devstr + 1;
		*devstr = '\0';
		devstr = vol_args->name;
		devid = simple_strtoull(devstr, &end, 10);
		if (!devid) {
			ret = -EINVAL;
			goto out_free;
		}
		printk(KERN_INFO "btrfs: resizing devid %llu\n", devid);
	}

	device = btrfs_find_device(root->fs_info, devid, NULL, NULL);
	if (!device) {
		printk(KERN_INFO "btrfs: resizer unable to find device %llu\n",
		       devid);
		ret = -ENODEV;
		goto out_free;
	}

	if (!device->writeable) {
		printk(KERN_INFO "btrfs: resizer unable to apply on "
		       "readonly device %llu\n",
		       devid);
		ret = -EPERM;
		goto out_free;
	}

	if (!strcmp(sizestr, "max"))
		new_size = device->bdev->bd_inode->i_size;
	else {
		if (sizestr[0] == '-') {
			mod = -1;
			sizestr++;
		} else if (sizestr[0] == '+') {
			mod = 1;
			sizestr++;
		}
		new_size = memparse(sizestr, NULL);
		if (new_size == 0) {
			ret = -EINVAL;
			goto out_free;
		}
	}

	if (device->is_tgtdev_for_dev_replace) {
		ret = -EPERM;
		goto out_free;
	}

	old_size = device->total_bytes;

	if (mod < 0) {
		if (new_size > old_size) {
			ret = -EINVAL;
			goto out_free;
		}
		new_size = old_size - new_size;
	} else if (mod > 0) {
		new_size = old_size + new_size;
	}

	if (new_size < 256 * 1024 * 1024) {
		ret = -EINVAL;
		goto out_free;
	}
	if (new_size > device->bdev->bd_inode->i_size) {
		ret = -EFBIG;
		goto out_free;
	}

	do_div(new_size, root->sectorsize);
	new_size *= root->sectorsize;

	printk_in_rcu(KERN_INFO "btrfs: new size for %s is %llu\n",
		      rcu_str_deref(device->name), new_size);

	if (new_size > old_size) {
		trans = btrfs_start_transaction(root, 0);
		if (IS_ERR(trans)) {
			ret = PTR_ERR(trans);
			goto out_free;
		}
		ret = btrfs_grow_device(trans, device, new_size);
		btrfs_commit_transaction(trans, root);
	} else if (new_size < old_size) {
		ret = btrfs_shrink_device(device, new_size);
	} /* equal, nothing need to do */

out_free:
	kfree(vol_args);
out:
	mutex_unlock(&root->fs_info->volume_mutex);
	atomic_set(&root->fs_info->mutually_exclusive_operation_running, 0);
	mnt_drop_write_file(file);
	return ret;
}

static noinline int btrfs_ioctl_snap_create_transid(struct file *file,
				char *name, unsigned long fd, int subvol,
				u64 *transid, bool readonly,
				struct btrfs_qgroup_inherit *inherit)
{
	int namelen;
	int ret = 0;

	ret = mnt_want_write_file(file);
	if (ret)
		goto out;

	namelen = strlen(name);
	if (strchr(name, '/')) {
		ret = -EINVAL;
		goto out_drop_write;
	}

	if (name[0] == '.' &&
	   (namelen == 1 || (name[1] == '.' && namelen == 2))) {
		ret = -EEXIST;
		goto out_drop_write;
	}

	if (subvol) {
		ret = btrfs_mksubvol(&file->f_path, name, namelen,
				     NULL, transid, readonly, inherit);
	} else {
		struct fd src = fdget(fd);
		struct inode *src_inode;
		if (!src.file) {
			ret = -EINVAL;
			goto out_drop_write;
		}

		src_inode = file_inode(src.file);
		if (src_inode->i_sb != file_inode(file)->i_sb) {
			printk(KERN_INFO "btrfs: Snapshot src from "
			       "another FS\n");
			ret = -EINVAL;
		} else {
			ret = btrfs_mksubvol(&file->f_path, name, namelen,
					     BTRFS_I(src_inode)->root,
					     transid, readonly, inherit);
		}
		fdput(src);
	}
out_drop_write:
	mnt_drop_write_file(file);
out:
	return ret;
}

static noinline int btrfs_ioctl_snap_create(struct file *file,
					    void __user *arg, int subvol)
{
	struct btrfs_ioctl_vol_args *vol_args;
	int ret;

	vol_args = memdup_user(arg, sizeof(*vol_args));
	if (IS_ERR(vol_args))
		return PTR_ERR(vol_args);
	vol_args->name[BTRFS_PATH_NAME_MAX] = '\0';

	ret = btrfs_ioctl_snap_create_transid(file, vol_args->name,
					      vol_args->fd, subvol,
					      NULL, false, NULL);

	kfree(vol_args);
	return ret;
}

static noinline int btrfs_ioctl_snap_create_v2(struct file *file,
					       void __user *arg, int subvol)
{
	struct btrfs_ioctl_vol_args_v2 *vol_args;
	int ret;
	u64 transid = 0;
	u64 *ptr = NULL;
	bool readonly = false;
	struct btrfs_qgroup_inherit *inherit = NULL;

	vol_args = memdup_user(arg, sizeof(*vol_args));
	if (IS_ERR(vol_args))
		return PTR_ERR(vol_args);
	vol_args->name[BTRFS_SUBVOL_NAME_MAX] = '\0';

	if (vol_args->flags &
	    ~(BTRFS_SUBVOL_CREATE_ASYNC | BTRFS_SUBVOL_RDONLY |
	      BTRFS_SUBVOL_QGROUP_INHERIT)) {
		ret = -EOPNOTSUPP;
		goto out;
	}

	if (vol_args->flags & BTRFS_SUBVOL_CREATE_ASYNC)
		ptr = &transid;
	if (vol_args->flags & BTRFS_SUBVOL_RDONLY)
		readonly = true;
	if (vol_args->flags & BTRFS_SUBVOL_QGROUP_INHERIT) {
		if (vol_args->size > PAGE_CACHE_SIZE) {
			ret = -EINVAL;
			goto out;
		}
		inherit = memdup_user(vol_args->qgroup_inherit, vol_args->size);
		if (IS_ERR(inherit)) {
			ret = PTR_ERR(inherit);
			goto out;
		}
	}

	ret = btrfs_ioctl_snap_create_transid(file, vol_args->name,
					      vol_args->fd, subvol, ptr,
					      readonly, inherit);

	if (ret == 0 && ptr &&
	    copy_to_user(arg +
			 offsetof(struct btrfs_ioctl_vol_args_v2,
				  transid), ptr, sizeof(*ptr)))
		ret = -EFAULT;
out:
	kfree(vol_args);
	kfree(inherit);
	return ret;
}

static noinline int btrfs_ioctl_subvol_getflags(struct file *file,
						void __user *arg)
{
	struct inode *inode = file_inode(file);
	struct btrfs_root *root = BTRFS_I(inode)->root;
	int ret = 0;
	u64 flags = 0;

	if (btrfs_ino(inode) != BTRFS_FIRST_FREE_OBJECTID)
		return -EINVAL;

	down_read(&root->fs_info->subvol_sem);
	if (btrfs_root_readonly(root))
		flags |= BTRFS_SUBVOL_RDONLY;
	up_read(&root->fs_info->subvol_sem);

	if (copy_to_user(arg, &flags, sizeof(flags)))
		ret = -EFAULT;

	return ret;
}

static noinline int btrfs_ioctl_subvol_setflags(struct file *file,
					      void __user *arg)
{
	struct inode *inode = file_inode(file);
	struct btrfs_root *root = BTRFS_I(inode)->root;
	struct btrfs_trans_handle *trans;
	u64 root_flags;
	u64 flags;
	int ret = 0;

	ret = mnt_want_write_file(file);
	if (ret)
		goto out;

	if (btrfs_ino(inode) != BTRFS_FIRST_FREE_OBJECTID) {
		ret = -EINVAL;
		goto out_drop_write;
	}

	if (copy_from_user(&flags, arg, sizeof(flags))) {
		ret = -EFAULT;
		goto out_drop_write;
	}

	if (flags & BTRFS_SUBVOL_CREATE_ASYNC) {
		ret = -EINVAL;
		goto out_drop_write;
	}

	if (flags & ~BTRFS_SUBVOL_RDONLY) {
		ret = -EOPNOTSUPP;
		goto out_drop_write;
	}

	if (!inode_owner_or_capable(inode)) {
		ret = -EACCES;
		goto out_drop_write;
	}

	down_write(&root->fs_info->subvol_sem);

	/* nothing to do */
	if (!!(flags & BTRFS_SUBVOL_RDONLY) == btrfs_root_readonly(root))
		goto out_drop_sem;

	root_flags = btrfs_root_flags(&root->root_item);
	if (flags & BTRFS_SUBVOL_RDONLY)
		btrfs_set_root_flags(&root->root_item,
				     root_flags | BTRFS_ROOT_SUBVOL_RDONLY);
	else
		btrfs_set_root_flags(&root->root_item,
				     root_flags & ~BTRFS_ROOT_SUBVOL_RDONLY);

	trans = btrfs_start_transaction(root, 1);
	if (IS_ERR(trans)) {
		ret = PTR_ERR(trans);
		goto out_reset;
	}

	ret = btrfs_update_root(trans, root->fs_info->tree_root,
				&root->root_key, &root->root_item);

	btrfs_commit_transaction(trans, root);
out_reset:
	if (ret)
		btrfs_set_root_flags(&root->root_item, root_flags);
out_drop_sem:
	up_write(&root->fs_info->subvol_sem);
out_drop_write:
	mnt_drop_write_file(file);
out:
	return ret;
}

/*
 * helper to check if the subvolume references other subvolumes
 */
static noinline int may_destroy_subvol(struct btrfs_root *root)
{
	struct btrfs_path *path;
	struct btrfs_dir_item *di;
	struct btrfs_key key;
	u64 dir_id;
	int ret;

	path = btrfs_alloc_path();
	if (!path)
		return -ENOMEM;

	/* Make sure this root isn't set as the default subvol */
	dir_id = btrfs_super_root_dir(root->fs_info->super_copy);
	di = btrfs_lookup_dir_item(NULL, root->fs_info->tree_root, path,
				   dir_id, "default", 7, 0);
	if (di && !IS_ERR(di)) {
		btrfs_dir_item_key_to_cpu(path->nodes[0], di, &key);
		if (key.objectid == root->root_key.objectid) {
			ret = -ENOTEMPTY;
			goto out;
		}
		btrfs_release_path(path);
	}

	key.objectid = root->root_key.objectid;
	key.type = BTRFS_ROOT_REF_KEY;
	key.offset = (u64)-1;

	ret = btrfs_search_slot(NULL, root->fs_info->tree_root,
				&key, path, 0, 0);
	if (ret < 0)
		goto out;
	BUG_ON(ret == 0);

	ret = 0;
	if (path->slots[0] > 0) {
		path->slots[0]--;
		btrfs_item_key_to_cpu(path->nodes[0], &key, path->slots[0]);
		if (key.objectid == root->root_key.objectid &&
		    key.type == BTRFS_ROOT_REF_KEY)
			ret = -ENOTEMPTY;
	}
out:
	btrfs_free_path(path);
	return ret;
}

static noinline int key_in_sk(struct btrfs_key *key,
			      struct btrfs_ioctl_search_key *sk)
{
	struct btrfs_key test;
	int ret;

	test.objectid = sk->min_objectid;
	test.type = sk->min_type;
	test.offset = sk->min_offset;

	ret = btrfs_comp_cpu_keys(key, &test);
	if (ret < 0)
		return 0;

	test.objectid = sk->max_objectid;
	test.type = sk->max_type;
	test.offset = sk->max_offset;

	ret = btrfs_comp_cpu_keys(key, &test);
	if (ret > 0)
		return 0;
	return 1;
}

static noinline int copy_to_sk(struct btrfs_root *root,
			       struct btrfs_path *path,
			       struct btrfs_key *key,
			       struct btrfs_ioctl_search_key *sk,
			       char *buf,
			       unsigned long *sk_offset,
			       int *num_found)
{
	u64 found_transid;
	struct extent_buffer *leaf;
	struct btrfs_ioctl_search_header sh;
	unsigned long item_off;
	unsigned long item_len;
	int nritems;
	int i;
	int slot;
	int ret = 0;

	leaf = path->nodes[0];
	slot = path->slots[0];
	nritems = btrfs_header_nritems(leaf);

	if (btrfs_header_generation(leaf) > sk->max_transid) {
		i = nritems;
		goto advance_key;
	}
	found_transid = btrfs_header_generation(leaf);

	for (i = slot; i < nritems; i++) {
		item_off = btrfs_item_ptr_offset(leaf, i);
		item_len = btrfs_item_size_nr(leaf, i);

		btrfs_item_key_to_cpu(leaf, key, i);
		if (!key_in_sk(key, sk))
			continue;

		if (sizeof(sh) + item_len > BTRFS_SEARCH_ARGS_BUFSIZE)
			item_len = 0;

		if (sizeof(sh) + item_len + *sk_offset >
		    BTRFS_SEARCH_ARGS_BUFSIZE) {
			ret = 1;
			goto overflow;
		}

		sh.objectid = key->objectid;
		sh.offset = key->offset;
		sh.type = key->type;
		sh.len = item_len;
		sh.transid = found_transid;

		/* copy search result header */
		memcpy(buf + *sk_offset, &sh, sizeof(sh));
		*sk_offset += sizeof(sh);

		if (item_len) {
			char *p = buf + *sk_offset;
			/* copy the item */
			read_extent_buffer(leaf, p,
					   item_off, item_len);
			*sk_offset += item_len;
		}
		(*num_found)++;

		if (*num_found >= sk->nr_items)
			break;
	}
advance_key:
	ret = 0;
	if (key->offset < (u64)-1 && key->offset < sk->max_offset)
		key->offset++;
	else if (key->type < (u8)-1 && key->type < sk->max_type) {
		key->offset = 0;
		key->type++;
	} else if (key->objectid < (u64)-1 && key->objectid < sk->max_objectid) {
		key->offset = 0;
		key->type = 0;
		key->objectid++;
	} else
		ret = 1;
overflow:
	return ret;
}

static noinline int search_ioctl(struct inode *inode,
				 struct btrfs_ioctl_search_args *args)
{
	struct btrfs_root *root;
	struct btrfs_key key;
	struct btrfs_path *path;
	struct btrfs_ioctl_search_key *sk = &args->key;
	struct btrfs_fs_info *info = BTRFS_I(inode)->root->fs_info;
	int ret;
	int num_found = 0;
	unsigned long sk_offset = 0;

	path = btrfs_alloc_path();
	if (!path)
		return -ENOMEM;

	if (sk->tree_id == 0) {
		/* search the root of the inode that was passed */
		root = BTRFS_I(inode)->root;
	} else {
		key.objectid = sk->tree_id;
		key.type = BTRFS_ROOT_ITEM_KEY;
		key.offset = (u64)-1;
		root = btrfs_read_fs_root_no_name(info, &key);
		if (IS_ERR(root)) {
			printk(KERN_ERR "could not find root %llu\n",
			       sk->tree_id);
			btrfs_free_path(path);
			return -ENOENT;
		}
	}

	key.objectid = sk->min_objectid;
	key.type = sk->min_type;
	key.offset = sk->min_offset;

	path->keep_locks = 1;

	while (1) {
		ret = btrfs_search_forward(root, &key, path, sk->min_transid);
		if (ret != 0) {
			if (ret > 0)
				ret = 0;
			goto err;
		}
		ret = copy_to_sk(root, path, &key, sk, args->buf,
				 &sk_offset, &num_found);
		btrfs_release_path(path);
		if (ret || num_found >= sk->nr_items)
			break;

	}
	ret = 0;
err:
	sk->nr_items = num_found;
	btrfs_free_path(path);
	return ret;
}

static noinline int btrfs_ioctl_tree_search(struct file *file,
					   void __user *argp)
{
	 struct btrfs_ioctl_search_args *args;
	 struct inode *inode;
	 int ret;

	if (!capable(CAP_SYS_ADMIN))
		return -EPERM;

	args = memdup_user(argp, sizeof(*args));
	if (IS_ERR(args))
		return PTR_ERR(args);

	inode = file_inode(file);
	ret = search_ioctl(inode, args);
	if (ret == 0 && copy_to_user(argp, args, sizeof(*args)))
		ret = -EFAULT;
	kfree(args);
	return ret;
}

/*
 * Search INODE_REFs to identify path name of 'dirid' directory
 * in a 'tree_id' tree. and sets path name to 'name'.
 */
static noinline int btrfs_search_path_in_tree(struct btrfs_fs_info *info,
				u64 tree_id, u64 dirid, char *name)
{
	struct btrfs_root *root;
	struct btrfs_key key;
	char *ptr;
	int ret = -1;
	int slot;
	int len;
	int total_len = 0;
	struct btrfs_inode_ref *iref;
	struct extent_buffer *l;
	struct btrfs_path *path;

	if (dirid == BTRFS_FIRST_FREE_OBJECTID) {
		name[0]='\0';
		return 0;
	}

	path = btrfs_alloc_path();
	if (!path)
		return -ENOMEM;

	ptr = &name[BTRFS_INO_LOOKUP_PATH_MAX];

	key.objectid = tree_id;
	key.type = BTRFS_ROOT_ITEM_KEY;
	key.offset = (u64)-1;
	root = btrfs_read_fs_root_no_name(info, &key);
	if (IS_ERR(root)) {
		printk(KERN_ERR "could not find root %llu\n", tree_id);
		ret = -ENOENT;
		goto out;
	}

	key.objectid = dirid;
	key.type = BTRFS_INODE_REF_KEY;
	key.offset = (u64)-1;

	while (1) {
		ret = btrfs_search_slot(NULL, root, &key, path, 0, 0);
		if (ret < 0)
			goto out;
		else if (ret > 0) {
			ret = btrfs_previous_item(root, path, dirid,
						  BTRFS_INODE_REF_KEY);
			if (ret < 0)
				goto out;
			else if (ret > 0) {
				ret = -ENOENT;
				goto out;
			}
		}

		l = path->nodes[0];
		slot = path->slots[0];
		btrfs_item_key_to_cpu(l, &key, slot);

		iref = btrfs_item_ptr(l, slot, struct btrfs_inode_ref);
		len = btrfs_inode_ref_name_len(l, iref);
		ptr -= len + 1;
		total_len += len + 1;
		if (ptr < name) {
			ret = -ENAMETOOLONG;
			goto out;
		}

		*(ptr + len) = '/';
		read_extent_buffer(l, ptr, (unsigned long)(iref + 1), len);

		if (key.offset == BTRFS_FIRST_FREE_OBJECTID)
			break;

		btrfs_release_path(path);
		key.objectid = key.offset;
		key.offset = (u64)-1;
		dirid = key.objectid;
	}
	memmove(name, ptr, total_len);
	name[total_len] = '\0';
	ret = 0;
out:
	btrfs_free_path(path);
	return ret;
}

static noinline int btrfs_ioctl_ino_lookup(struct file *file,
					   void __user *argp)
{
	 struct btrfs_ioctl_ino_lookup_args *args;
	 struct inode *inode;
	 int ret;

	if (!capable(CAP_SYS_ADMIN))
		return -EPERM;

	args = memdup_user(argp, sizeof(*args));
	if (IS_ERR(args))
		return PTR_ERR(args);

	inode = file_inode(file);

	if (args->treeid == 0)
		args->treeid = BTRFS_I(inode)->root->root_key.objectid;

	ret = btrfs_search_path_in_tree(BTRFS_I(inode)->root->fs_info,
					args->treeid, args->objectid,
					args->name);

	if (ret == 0 && copy_to_user(argp, args, sizeof(*args)))
		ret = -EFAULT;

	kfree(args);
	return ret;
}

static noinline int btrfs_ioctl_snap_destroy(struct file *file,
					     void __user *arg)
{
	struct dentry *parent = file->f_path.dentry;
	struct dentry *dentry;
	struct inode *dir = parent->d_inode;
	struct inode *inode;
	struct btrfs_root *root = BTRFS_I(dir)->root;
	struct btrfs_root *dest = NULL;
	struct btrfs_ioctl_vol_args *vol_args;
	struct btrfs_trans_handle *trans;
	struct btrfs_block_rsv block_rsv;
	u64 qgroup_reserved;
	int namelen;
	int ret;
	int err = 0;

	vol_args = memdup_user(arg, sizeof(*vol_args));
	if (IS_ERR(vol_args))
		return PTR_ERR(vol_args);

	vol_args->name[BTRFS_PATH_NAME_MAX] = '\0';
	namelen = strlen(vol_args->name);
	if (strchr(vol_args->name, '/') ||
	    strncmp(vol_args->name, "..", namelen) == 0) {
		err = -EINVAL;
		goto out;
	}

	err = mnt_want_write_file(file);
	if (err)
		goto out;

	err = mutex_lock_killable_nested(&dir->i_mutex, I_MUTEX_PARENT);
	if (err == -EINTR)
		goto out_drop_write;
	dentry = lookup_one_len(vol_args->name, parent, namelen);
	if (IS_ERR(dentry)) {
		err = PTR_ERR(dentry);
		goto out_unlock_dir;
	}

	if (!dentry->d_inode) {
		err = -ENOENT;
		goto out_dput;
	}

	inode = dentry->d_inode;
	dest = BTRFS_I(inode)->root;
	if (!capable(CAP_SYS_ADMIN)) {
		/*
		 * Regular user.  Only allow this with a special mount
		 * option, when the user has write+exec access to the
		 * subvol root, and when rmdir(2) would have been
		 * allowed.
		 *
		 * Note that this is _not_ check that the subvol is
		 * empty or doesn't contain data that we wouldn't
		 * otherwise be able to delete.
		 *
		 * Users who want to delete empty subvols should try
		 * rmdir(2).
		 */
		err = -EPERM;
		if (!btrfs_test_opt(root, USER_SUBVOL_RM_ALLOWED))
			goto out_dput;

		/*
		 * Do not allow deletion if the parent dir is the same
		 * as the dir to be deleted.  That means the ioctl
		 * must be called on the dentry referencing the root
		 * of the subvol, not a random directory contained
		 * within it.
		 */
		err = -EINVAL;
		if (root == dest)
			goto out_dput;

		err = inode_permission(inode, MAY_WRITE | MAY_EXEC);
		if (err)
			goto out_dput;
	}

	/* check if subvolume may be deleted by a user */
	err = btrfs_may_delete(dir, dentry, 1);
	if (err)
		goto out_dput;

	if (btrfs_ino(inode) != BTRFS_FIRST_FREE_OBJECTID) {
		err = -EINVAL;
		goto out_dput;
	}

	mutex_lock(&inode->i_mutex);
	err = d_invalidate(dentry);
	if (err)
		goto out_unlock;

	down_write(&root->fs_info->subvol_sem);

	err = may_destroy_subvol(dest);
	if (err)
		goto out_up_write;

	btrfs_init_block_rsv(&block_rsv, BTRFS_BLOCK_RSV_TEMP);
	/*
	 * One for dir inode, two for dir entries, two for root
	 * ref/backref.
	 */
	err = btrfs_subvolume_reserve_metadata(root, &block_rsv,
					       5, &qgroup_reserved, true);
	if (err)
		goto out_up_write;

	trans = btrfs_start_transaction(root, 0);
	if (IS_ERR(trans)) {
		err = PTR_ERR(trans);
		goto out_release;
	}
	trans->block_rsv = &block_rsv;
	trans->bytes_reserved = block_rsv.size;

	ret = btrfs_unlink_subvol(trans, root, dir,
				dest->root_key.objectid,
				dentry->d_name.name,
				dentry->d_name.len);
	if (ret) {
		err = ret;
		btrfs_abort_transaction(trans, root, ret);
		goto out_end_trans;
	}

	btrfs_record_root_in_trans(trans, dest);

	memset(&dest->root_item.drop_progress, 0,
		sizeof(dest->root_item.drop_progress));
	dest->root_item.drop_level = 0;
	btrfs_set_root_refs(&dest->root_item, 0);

	if (!xchg(&dest->orphan_item_inserted, 1)) {
		ret = btrfs_insert_orphan_item(trans,
					root->fs_info->tree_root,
					dest->root_key.objectid);
		if (ret) {
			btrfs_abort_transaction(trans, root, ret);
			err = ret;
			goto out_end_trans;
		}
	}

	ret = btrfs_uuid_tree_rem(trans, root->fs_info->uuid_root,
				  dest->root_item.uuid, BTRFS_UUID_KEY_SUBVOL,
				  dest->root_key.objectid);
	if (ret && ret != -ENOENT) {
		btrfs_abort_transaction(trans, root, ret);
		err = ret;
		goto out_end_trans;
	}
	if (!btrfs_is_empty_uuid(dest->root_item.received_uuid)) {
		ret = btrfs_uuid_tree_rem(trans, root->fs_info->uuid_root,
					  dest->root_item.received_uuid,
					  BTRFS_UUID_KEY_RECEIVED_SUBVOL,
					  dest->root_key.objectid);
		if (ret && ret != -ENOENT) {
			btrfs_abort_transaction(trans, root, ret);
			err = ret;
			goto out_end_trans;
		}
	}

out_end_trans:
	trans->block_rsv = NULL;
	trans->bytes_reserved = 0;
	ret = btrfs_end_transaction(trans, root);
	if (ret && !err)
		err = ret;
	inode->i_flags |= S_DEAD;
out_release:
	btrfs_subvolume_release_metadata(root, &block_rsv, qgroup_reserved);
out_up_write:
	up_write(&root->fs_info->subvol_sem);
out_unlock:
	mutex_unlock(&inode->i_mutex);
	if (!err) {
		shrink_dcache_sb(root->fs_info->sb);
		btrfs_invalidate_inodes(dest);
		d_delete(dentry);

		/* the last ref */
		if (dest->cache_inode) {
			iput(dest->cache_inode);
			dest->cache_inode = NULL;
		}
	}
out_dput:
	dput(dentry);
out_unlock_dir:
	mutex_unlock(&dir->i_mutex);
out_drop_write:
	mnt_drop_write_file(file);
out:
	kfree(vol_args);
	return err;
}

static int btrfs_ioctl_defrag(struct file *file, void __user *argp)
{
	struct inode *inode = file_inode(file);
	struct btrfs_root *root = BTRFS_I(inode)->root;
	struct btrfs_ioctl_defrag_range_args *range;
	int ret;

	ret = mnt_want_write_file(file);
	if (ret)
		return ret;

	if (btrfs_root_readonly(root)) {
		ret = -EROFS;
		goto out;
	}

	switch (inode->i_mode & S_IFMT) {
	case S_IFDIR:
		if (!capable(CAP_SYS_ADMIN)) {
			ret = -EPERM;
			goto out;
		}
		ret = btrfs_defrag_root(root);
		if (ret)
			goto out;
		ret = btrfs_defrag_root(root->fs_info->extent_root);
		break;
	case S_IFREG:
		if (!(file->f_mode & FMODE_WRITE)) {
			ret = -EINVAL;
			goto out;
		}

		range = kzalloc(sizeof(*range), GFP_KERNEL);
		if (!range) {
			ret = -ENOMEM;
			goto out;
		}

		if (argp) {
			if (copy_from_user(range, argp,
					   sizeof(*range))) {
				ret = -EFAULT;
				kfree(range);
				goto out;
			}
			/* compression requires us to start the IO */
			if ((range->flags & BTRFS_DEFRAG_RANGE_COMPRESS)) {
				range->flags |= BTRFS_DEFRAG_RANGE_START_IO;
				range->extent_thresh = (u32)-1;
			}
		} else {
			/* the rest are all set to zero by kzalloc */
			range->len = (u64)-1;
		}
		ret = btrfs_defrag_file(file_inode(file), file,
					range, 0, 0);
		if (ret > 0)
			ret = 0;
		kfree(range);
		break;
	default:
		ret = -EINVAL;
	}
out:
	mnt_drop_write_file(file);
	return ret;
}

static long btrfs_ioctl_add_dev(struct btrfs_root *root, void __user *arg)
{
	struct btrfs_ioctl_vol_args *vol_args;
	int ret;

	if (!capable(CAP_SYS_ADMIN))
		return -EPERM;

	if (atomic_xchg(&root->fs_info->mutually_exclusive_operation_running,
			1)) {
		return BTRFS_ERROR_DEV_EXCL_RUN_IN_PROGRESS;
	}

	mutex_lock(&root->fs_info->volume_mutex);
	vol_args = memdup_user(arg, sizeof(*vol_args));
	if (IS_ERR(vol_args)) {
		ret = PTR_ERR(vol_args);
		goto out;
	}

	vol_args->name[BTRFS_PATH_NAME_MAX] = '\0';
	ret = btrfs_init_new_device(root, vol_args->name);

	kfree(vol_args);
out:
	mutex_unlock(&root->fs_info->volume_mutex);
	atomic_set(&root->fs_info->mutually_exclusive_operation_running, 0);
	return ret;
}

static long btrfs_ioctl_rm_dev(struct file *file, void __user *arg)
{
	struct btrfs_root *root = BTRFS_I(file_inode(file))->root;
	struct btrfs_ioctl_vol_args *vol_args;
	int ret;

	if (!capable(CAP_SYS_ADMIN))
		return -EPERM;

	ret = mnt_want_write_file(file);
	if (ret)
		return ret;

	vol_args = memdup_user(arg, sizeof(*vol_args));
	if (IS_ERR(vol_args)) {
		ret = PTR_ERR(vol_args);
		goto out;
	}

	vol_args->name[BTRFS_PATH_NAME_MAX] = '\0';

	if (atomic_xchg(&root->fs_info->mutually_exclusive_operation_running,
			1)) {
		ret = BTRFS_ERROR_DEV_EXCL_RUN_IN_PROGRESS;
		goto out;
	}

	mutex_lock(&root->fs_info->volume_mutex);
	ret = btrfs_rm_device(root, vol_args->name);
	mutex_unlock(&root->fs_info->volume_mutex);
	atomic_set(&root->fs_info->mutually_exclusive_operation_running, 0);

out:
	kfree(vol_args);
	mnt_drop_write_file(file);
	return ret;
}

static long btrfs_ioctl_fs_info(struct btrfs_root *root, void __user *arg)
{
	struct btrfs_ioctl_fs_info_args *fi_args;
	struct btrfs_device *device;
	struct btrfs_device *next;
	struct btrfs_fs_devices *fs_devices = root->fs_info->fs_devices;
	int ret = 0;

	if (!capable(CAP_SYS_ADMIN))
		return -EPERM;

	fi_args = kzalloc(sizeof(*fi_args), GFP_KERNEL);
	if (!fi_args)
		return -ENOMEM;

	mutex_lock(&fs_devices->device_list_mutex);
	fi_args->num_devices = fs_devices->num_devices;
	memcpy(&fi_args->fsid, root->fs_info->fsid, sizeof(fi_args->fsid));

	list_for_each_entry_safe(device, next, &fs_devices->devices, dev_list) {
		if (device->devid > fi_args->max_id)
			fi_args->max_id = device->devid;
	}
	mutex_unlock(&fs_devices->device_list_mutex);

	if (copy_to_user(arg, fi_args, sizeof(*fi_args)))
		ret = -EFAULT;

	kfree(fi_args);
	return ret;
}

static long btrfs_ioctl_dev_info(struct btrfs_root *root, void __user *arg)
{
	struct btrfs_ioctl_dev_info_args *di_args;
	struct btrfs_device *dev;
	struct btrfs_fs_devices *fs_devices = root->fs_info->fs_devices;
	int ret = 0;
	char *s_uuid = NULL;

	if (!capable(CAP_SYS_ADMIN))
		return -EPERM;

	di_args = memdup_user(arg, sizeof(*di_args));
	if (IS_ERR(di_args))
		return PTR_ERR(di_args);

	if (!btrfs_is_empty_uuid(di_args->uuid))
		s_uuid = di_args->uuid;

	mutex_lock(&fs_devices->device_list_mutex);
	dev = btrfs_find_device(root->fs_info, di_args->devid, s_uuid, NULL);

	if (!dev) {
		ret = -ENODEV;
		goto out;
	}

	di_args->devid = dev->devid;
	di_args->bytes_used = dev->bytes_used;
	di_args->total_bytes = dev->total_bytes;
	memcpy(di_args->uuid, dev->uuid, sizeof(di_args->uuid));
	if (dev->name) {
		struct rcu_string *name;

		rcu_read_lock();
		name = rcu_dereference(dev->name);
		strncpy(di_args->path, name->str, sizeof(di_args->path));
		rcu_read_unlock();
		di_args->path[sizeof(di_args->path) - 1] = 0;
	} else {
		di_args->path[0] = '\0';
	}

out:
	mutex_unlock(&fs_devices->device_list_mutex);
	if (ret == 0 && copy_to_user(arg, di_args, sizeof(*di_args)))
		ret = -EFAULT;

	kfree(di_args);
	return ret;
}

static struct page *extent_same_get_page(struct inode *inode, u64 off)
{
	struct page *page;
	pgoff_t index;
	struct extent_io_tree *tree = &BTRFS_I(inode)->io_tree;

	index = off >> PAGE_CACHE_SHIFT;

	page = grab_cache_page(inode->i_mapping, index);
	if (!page)
		return NULL;

	if (!PageUptodate(page)) {
		if (extent_read_full_page_nolock(tree, page, btrfs_get_extent,
						 0))
			return NULL;
		lock_page(page);
		if (!PageUptodate(page)) {
			unlock_page(page);
			page_cache_release(page);
			return NULL;
		}
	}
	unlock_page(page);

	return page;
}

static inline void lock_extent_range(struct inode *inode, u64 off, u64 len)
{
	/* do any pending delalloc/csum calc on src, one way or
	   another, and lock file content */
	while (1) {
		struct btrfs_ordered_extent *ordered;
		lock_extent(&BTRFS_I(inode)->io_tree, off, off + len - 1);
		ordered = btrfs_lookup_first_ordered_extent(inode,
							    off + len - 1);
		if (!ordered &&
		    !test_range_bit(&BTRFS_I(inode)->io_tree, off,
				    off + len - 1, EXTENT_DELALLOC, 0, NULL))
			break;
		unlock_extent(&BTRFS_I(inode)->io_tree, off, off + len - 1);
		if (ordered)
			btrfs_put_ordered_extent(ordered);
		btrfs_wait_ordered_range(inode, off, len);
	}
}

static void btrfs_double_unlock(struct inode *inode1, u64 loff1,
				struct inode *inode2, u64 loff2, u64 len)
{
	unlock_extent(&BTRFS_I(inode1)->io_tree, loff1, loff1 + len - 1);
	unlock_extent(&BTRFS_I(inode2)->io_tree, loff2, loff2 + len - 1);

	mutex_unlock(&inode1->i_mutex);
	mutex_unlock(&inode2->i_mutex);
}

static void btrfs_double_lock(struct inode *inode1, u64 loff1,
			      struct inode *inode2, u64 loff2, u64 len)
{
	if (inode1 < inode2) {
		swap(inode1, inode2);
		swap(loff1, loff2);
	}

	mutex_lock_nested(&inode1->i_mutex, I_MUTEX_PARENT);
	lock_extent_range(inode1, loff1, len);
	if (inode1 != inode2) {
		mutex_lock_nested(&inode2->i_mutex, I_MUTEX_CHILD);
		lock_extent_range(inode2, loff2, len);
	}
}

static int btrfs_cmp_data(struct inode *src, u64 loff, struct inode *dst,
			  u64 dst_loff, u64 len)
{
	int ret = 0;
	struct page *src_page, *dst_page;
	unsigned int cmp_len = PAGE_CACHE_SIZE;
	void *addr, *dst_addr;

	while (len) {
		if (len < PAGE_CACHE_SIZE)
			cmp_len = len;

		src_page = extent_same_get_page(src, loff);
		if (!src_page)
			return -EINVAL;
		dst_page = extent_same_get_page(dst, dst_loff);
		if (!dst_page) {
			page_cache_release(src_page);
			return -EINVAL;
		}
		addr = kmap_atomic(src_page);
		dst_addr = kmap_atomic(dst_page);

		flush_dcache_page(src_page);
		flush_dcache_page(dst_page);

		if (memcmp(addr, dst_addr, cmp_len))
			ret = BTRFS_SAME_DATA_DIFFERS;

		kunmap_atomic(addr);
		kunmap_atomic(dst_addr);
		page_cache_release(src_page);
		page_cache_release(dst_page);

		if (ret)
			break;

		loff += cmp_len;
		dst_loff += cmp_len;
		len -= cmp_len;
	}

	return ret;
}

static int extent_same_check_offsets(struct inode *inode, u64 off, u64 len)
{
	u64 bs = BTRFS_I(inode)->root->fs_info->sb->s_blocksize;

	if (off + len > inode->i_size || off + len < off)
		return -EINVAL;
	/* Check that we are block aligned - btrfs_clone() requires this */
	if (!IS_ALIGNED(off, bs) || !IS_ALIGNED(off + len, bs))
		return -EINVAL;

	return 0;
}

static int btrfs_extent_same(struct inode *src, u64 loff, u64 len,
			     struct inode *dst, u64 dst_loff)
{
	int ret;

	/*
	 * btrfs_clone() can't handle extents in the same file
	 * yet. Once that works, we can drop this check and replace it
	 * with a check for the same inode, but overlapping extents.
	 */
	if (src == dst)
		return -EINVAL;

	btrfs_double_lock(src, loff, dst, dst_loff, len);

	ret = extent_same_check_offsets(src, loff, len);
	if (ret)
		goto out_unlock;

	ret = extent_same_check_offsets(dst, dst_loff, len);
	if (ret)
		goto out_unlock;

	/* don't make the dst file partly checksummed */
	if ((BTRFS_I(src)->flags & BTRFS_INODE_NODATASUM) !=
	    (BTRFS_I(dst)->flags & BTRFS_INODE_NODATASUM)) {
		ret = -EINVAL;
		goto out_unlock;
	}

	ret = btrfs_cmp_data(src, loff, dst, dst_loff, len);
	if (ret == 0)
		ret = btrfs_clone(src, dst, loff, len, len, dst_loff);

out_unlock:
	btrfs_double_unlock(src, loff, dst, dst_loff, len);

	return ret;
}

#define BTRFS_MAX_DEDUPE_LEN	(16 * 1024 * 1024)

static long btrfs_ioctl_file_extent_same(struct file *file,
					 void __user *argp)
{
	struct btrfs_ioctl_same_args tmp;
	struct btrfs_ioctl_same_args *same;
	struct btrfs_ioctl_same_extent_info *info;
	struct inode *src = file->f_dentry->d_inode;
	struct file *dst_file = NULL;
	struct inode *dst;
	u64 off;
	u64 len;
	int i;
	int ret;
	unsigned long size;
	u64 bs = BTRFS_I(src)->root->fs_info->sb->s_blocksize;
	bool is_admin = capable(CAP_SYS_ADMIN);

	if (!(file->f_mode & FMODE_READ))
		return -EINVAL;

	ret = mnt_want_write_file(file);
	if (ret)
		return ret;

	if (copy_from_user(&tmp,
			   (struct btrfs_ioctl_same_args __user *)argp,
			   sizeof(tmp))) {
		ret = -EFAULT;
		goto out;
	}

	size = sizeof(tmp) +
		tmp.dest_count * sizeof(struct btrfs_ioctl_same_extent_info);

<<<<<<< HEAD
	same = kmalloc(size, GFP_NOFS);
	if (!same) {
		ret = -EFAULT;
		goto out;
	}

	if (copy_from_user(same,
			   (struct btrfs_ioctl_same_args __user *)argp, size)) {
		ret = -EFAULT;
=======
	same = memdup_user((struct btrfs_ioctl_same_args __user *)argp, size);

	if (IS_ERR(same)) {
		ret = PTR_ERR(same);
>>>>>>> d8ec26d7
		goto out;
	}

	off = same->logical_offset;
	len = same->length;

	/*
	 * Limit the total length we will dedupe for each operation.
	 * This is intended to bound the total time spent in this
	 * ioctl to something sane.
	 */
	if (len > BTRFS_MAX_DEDUPE_LEN)
		len = BTRFS_MAX_DEDUPE_LEN;

	if (WARN_ON_ONCE(bs < PAGE_CACHE_SIZE)) {
		/*
		 * Btrfs does not support blocksize < page_size. As a
		 * result, btrfs_cmp_data() won't correctly handle
		 * this situation without an update.
		 */
		ret = -EINVAL;
		goto out;
	}

	ret = -EISDIR;
	if (S_ISDIR(src->i_mode))
		goto out;

	ret = -EACCES;
	if (!S_ISREG(src->i_mode))
		goto out;

	/* pre-format output fields to sane values */
	for (i = 0; i < same->dest_count; i++) {
		same->info[i].bytes_deduped = 0ULL;
		same->info[i].status = 0;
	}

	ret = 0;
	for (i = 0; i < same->dest_count; i++) {
		info = &same->info[i];

		dst_file = fget(info->fd);
		if (!dst_file) {
			info->status = -EBADF;
			goto next;
		}

		if (!(is_admin || (dst_file->f_mode & FMODE_WRITE))) {
			info->status = -EINVAL;
			goto next;
		}

		info->status = -EXDEV;
		if (file->f_path.mnt != dst_file->f_path.mnt)
			goto next;

		dst = dst_file->f_dentry->d_inode;
		if (src->i_sb != dst->i_sb)
			goto next;

		if (S_ISDIR(dst->i_mode)) {
			info->status = -EISDIR;
			goto next;
		}

		if (!S_ISREG(dst->i_mode)) {
			info->status = -EACCES;
			goto next;
		}

		info->status = btrfs_extent_same(src, off, len, dst,
						info->logical_offset);
		if (info->status == 0)
			info->bytes_deduped += len;

next:
		if (dst_file)
			fput(dst_file);
	}

	ret = copy_to_user(argp, same, size);
	if (ret)
		ret = -EFAULT;

out:
	mnt_drop_write_file(file);
	return ret;
}

/**
 * btrfs_clone() - clone a range from inode file to another
 *
 * @src: Inode to clone from
 * @inode: Inode to clone to
 * @off: Offset within source to start clone from
 * @olen: Original length, passed by user, of range to clone
 * @olen_aligned: Block-aligned value of olen, extent_same uses
 *               identical values here
 * @destoff: Offset within @inode to start clone
 */
static int btrfs_clone(struct inode *src, struct inode *inode,
		       u64 off, u64 olen, u64 olen_aligned, u64 destoff)
{
	struct btrfs_root *root = BTRFS_I(inode)->root;
	struct btrfs_path *path = NULL;
	struct extent_buffer *leaf;
	struct btrfs_trans_handle *trans;
	char *buf = NULL;
	struct btrfs_key key;
	u32 nritems;
	int slot;
	int ret;
	u64 len = olen_aligned;

	ret = -ENOMEM;
	buf = vmalloc(btrfs_level_size(root, 0));
	if (!buf)
		return ret;

	path = btrfs_alloc_path();
	if (!path) {
		vfree(buf);
		return ret;
	}

	path->reada = 2;
	/* clone data */
	key.objectid = btrfs_ino(src);
	key.type = BTRFS_EXTENT_DATA_KEY;
	key.offset = 0;

	while (1) {
		/*
		 * note the key will change type as we walk through the
		 * tree.
		 */
		ret = btrfs_search_slot(NULL, BTRFS_I(src)->root, &key, path,
				0, 0);
		if (ret < 0)
			goto out;

		nritems = btrfs_header_nritems(path->nodes[0]);
		if (path->slots[0] >= nritems) {
			ret = btrfs_next_leaf(BTRFS_I(src)->root, path);
			if (ret < 0)
				goto out;
			if (ret > 0)
				break;
			nritems = btrfs_header_nritems(path->nodes[0]);
		}
		leaf = path->nodes[0];
		slot = path->slots[0];

		btrfs_item_key_to_cpu(leaf, &key, slot);
		if (btrfs_key_type(&key) > BTRFS_EXTENT_DATA_KEY ||
		    key.objectid != btrfs_ino(src))
			break;

		if (btrfs_key_type(&key) == BTRFS_EXTENT_DATA_KEY) {
			struct btrfs_file_extent_item *extent;
			int type;
			u32 size;
			struct btrfs_key new_key;
			u64 disko = 0, diskl = 0;
			u64 datao = 0, datal = 0;
			u8 comp;
			u64 endoff;

			size = btrfs_item_size_nr(leaf, slot);
			read_extent_buffer(leaf, buf,
					   btrfs_item_ptr_offset(leaf, slot),
					   size);

			extent = btrfs_item_ptr(leaf, slot,
						struct btrfs_file_extent_item);
			comp = btrfs_file_extent_compression(leaf, extent);
			type = btrfs_file_extent_type(leaf, extent);
			if (type == BTRFS_FILE_EXTENT_REG ||
			    type == BTRFS_FILE_EXTENT_PREALLOC) {
				disko = btrfs_file_extent_disk_bytenr(leaf,
								      extent);
				diskl = btrfs_file_extent_disk_num_bytes(leaf,
								 extent);
				datao = btrfs_file_extent_offset(leaf, extent);
				datal = btrfs_file_extent_num_bytes(leaf,
								    extent);
			} else if (type == BTRFS_FILE_EXTENT_INLINE) {
				/* take upper bound, may be compressed */
				datal = btrfs_file_extent_ram_bytes(leaf,
								    extent);
			}
			btrfs_release_path(path);

			if (key.offset + datal <= off ||
			    key.offset >= off + len - 1)
				goto next;

			memcpy(&new_key, &key, sizeof(new_key));
			new_key.objectid = btrfs_ino(inode);
			if (off <= key.offset)
				new_key.offset = key.offset + destoff - off;
			else
				new_key.offset = destoff;

			/*
			 * 1 - adjusting old extent (we may have to split it)
			 * 1 - add new extent
			 * 1 - inode update
			 */
			trans = btrfs_start_transaction(root, 3);
			if (IS_ERR(trans)) {
				ret = PTR_ERR(trans);
				goto out;
			}

			if (type == BTRFS_FILE_EXTENT_REG ||
			    type == BTRFS_FILE_EXTENT_PREALLOC) {
				/*
				 *    a  | --- range to clone ---|  b
				 * | ------------- extent ------------- |
				 */

				/* substract range b */
				if (key.offset + datal > off + len)
					datal = off + len - key.offset;

				/* substract range a */
				if (off > key.offset) {
					datao += off - key.offset;
					datal -= off - key.offset;
				}

				ret = btrfs_drop_extents(trans, root, inode,
							 new_key.offset,
							 new_key.offset + datal,
							 1);
				if (ret) {
					btrfs_abort_transaction(trans, root,
								ret);
					btrfs_end_transaction(trans, root);
					goto out;
				}

				ret = btrfs_insert_empty_item(trans, root, path,
							      &new_key, size);
				if (ret) {
					btrfs_abort_transaction(trans, root,
								ret);
					btrfs_end_transaction(trans, root);
					goto out;
				}

				leaf = path->nodes[0];
				slot = path->slots[0];
				write_extent_buffer(leaf, buf,
					    btrfs_item_ptr_offset(leaf, slot),
					    size);

				extent = btrfs_item_ptr(leaf, slot,
						struct btrfs_file_extent_item);

				/* disko == 0 means it's a hole */
				if (!disko)
					datao = 0;

				btrfs_set_file_extent_offset(leaf, extent,
							     datao);
				btrfs_set_file_extent_num_bytes(leaf, extent,
								datal);
				if (disko) {
					inode_add_bytes(inode, datal);
					ret = btrfs_inc_extent_ref(trans, root,
							disko, diskl, 0,
							root->root_key.objectid,
							btrfs_ino(inode),
							new_key.offset - datao,
							0);
					if (ret) {
						btrfs_abort_transaction(trans,
									root,
									ret);
						btrfs_end_transaction(trans,
								      root);
						goto out;

					}
				}
			} else if (type == BTRFS_FILE_EXTENT_INLINE) {
				u64 skip = 0;
				u64 trim = 0;
				if (off > key.offset) {
					skip = off - key.offset;
					new_key.offset += skip;
				}

				if (key.offset + datal > off + len)
					trim = key.offset + datal - (off + len);

				if (comp && (skip || trim)) {
					ret = -EINVAL;
					btrfs_end_transaction(trans, root);
					goto out;
				}
				size -= skip + trim;
				datal -= skip + trim;

				ret = btrfs_drop_extents(trans, root, inode,
							 new_key.offset,
							 new_key.offset + datal,
							 1);
				if (ret) {
					btrfs_abort_transaction(trans, root,
								ret);
					btrfs_end_transaction(trans, root);
					goto out;
				}

				ret = btrfs_insert_empty_item(trans, root, path,
							      &new_key, size);
				if (ret) {
					btrfs_abort_transaction(trans, root,
								ret);
					btrfs_end_transaction(trans, root);
					goto out;
				}

				if (skip) {
					u32 start =
					  btrfs_file_extent_calc_inline_size(0);
					memmove(buf+start, buf+start+skip,
						datal);
				}

				leaf = path->nodes[0];
				slot = path->slots[0];
				write_extent_buffer(leaf, buf,
					    btrfs_item_ptr_offset(leaf, slot),
					    size);
				inode_add_bytes(inode, datal);
			}

			btrfs_mark_buffer_dirty(leaf);
			btrfs_release_path(path);

			inode_inc_iversion(inode);
			inode->i_mtime = inode->i_ctime = CURRENT_TIME;

			/*
			 * we round up to the block size at eof when
			 * determining which extents to clone above,
			 * but shouldn't round up the file size
			 */
			endoff = new_key.offset + datal;
			if (endoff > destoff+olen)
				endoff = destoff+olen;
			if (endoff > inode->i_size)
				btrfs_i_size_write(inode, endoff);

			ret = btrfs_update_inode(trans, root, inode);
			if (ret) {
				btrfs_abort_transaction(trans, root, ret);
				btrfs_end_transaction(trans, root);
				goto out;
			}
			ret = btrfs_end_transaction(trans, root);
		}
next:
		btrfs_release_path(path);
		key.offset++;
	}
	ret = 0;

out:
	btrfs_release_path(path);
	btrfs_free_path(path);
	vfree(buf);
	return ret;
}

static noinline long btrfs_ioctl_clone(struct file *file, unsigned long srcfd,
				       u64 off, u64 olen, u64 destoff)
{
<<<<<<< HEAD
	struct inode *inode = fdentry(file)->d_inode;
=======
	struct inode *inode = file_inode(file);
>>>>>>> d8ec26d7
	struct btrfs_root *root = BTRFS_I(inode)->root;
	struct fd src_file;
	struct inode *src;
	int ret;
	u64 len = olen;
	u64 bs = root->fs_info->sb->s_blocksize;
	int same_inode = 0;

	/*
	 * TODO:
	 * - split compressed inline extents.  annoying: we need to
	 *   decompress into destination's address_space (the file offset
	 *   may change, so source mapping won't do), then recompress (or
	 *   otherwise reinsert) a subrange.
	 * - allow ranges within the same file to be cloned (provided
	 *   they don't overlap)?
	 */

	/* the destination must be opened for writing */
	if (!(file->f_mode & FMODE_WRITE) || (file->f_flags & O_APPEND))
		return -EINVAL;

	if (btrfs_root_readonly(root))
		return -EROFS;

	ret = mnt_want_write_file(file);
	if (ret)
		return ret;

	src_file = fdget(srcfd);
	if (!src_file.file) {
		ret = -EBADF;
		goto out_drop_write;
	}

	ret = -EXDEV;
	if (src_file.file->f_path.mnt != file->f_path.mnt)
		goto out_fput;

	src = file_inode(src_file.file);

	ret = -EINVAL;
	if (src == inode)
		same_inode = 1;

	/* the src must be open for reading */
	if (!(src_file.file->f_mode & FMODE_READ))
		goto out_fput;

	/* don't make the dst file partly checksummed */
	if ((BTRFS_I(src)->flags & BTRFS_INODE_NODATASUM) !=
	    (BTRFS_I(inode)->flags & BTRFS_INODE_NODATASUM))
		goto out_fput;

	ret = -EISDIR;
	if (S_ISDIR(src->i_mode) || S_ISDIR(inode->i_mode))
		goto out_fput;

	ret = -EXDEV;
	if (src->i_sb != inode->i_sb)
		goto out_fput;

	if (!same_inode) {
		if (inode < src) {
			mutex_lock_nested(&inode->i_mutex, I_MUTEX_PARENT);
			mutex_lock_nested(&src->i_mutex, I_MUTEX_CHILD);
		} else {
			mutex_lock_nested(&src->i_mutex, I_MUTEX_PARENT);
			mutex_lock_nested(&inode->i_mutex, I_MUTEX_CHILD);
		}
	} else {
		mutex_lock(&src->i_mutex);
	}

	/* determine range to clone */
	ret = -EINVAL;
	if (off + len > src->i_size || off + len < off)
		goto out_unlock;
	if (len == 0)
		olen = len = src->i_size - off;
	/* if we extend to eof, continue to block boundary */
	if (off + len == src->i_size)
		len = ALIGN(src->i_size, bs) - off;

	/* verify the end result is block aligned */
	if (!IS_ALIGNED(off, bs) || !IS_ALIGNED(off + len, bs) ||
	    !IS_ALIGNED(destoff, bs))
		goto out_unlock;

	/* verify if ranges are overlapped within the same file */
	if (same_inode) {
		if (destoff + len > off && destoff < off + len)
			goto out_unlock;
	}

	if (destoff > inode->i_size) {
		ret = btrfs_cont_expand(inode, inode->i_size, destoff);
		if (ret)
			goto out_unlock;
	}

	/* truncate page cache pages from target inode range */
	truncate_inode_pages_range(&inode->i_data, destoff,
				   PAGE_CACHE_ALIGN(destoff + len) - 1);

	lock_extent_range(src, off, len);

	ret = btrfs_clone(src, inode, off, olen, len, destoff);

	unlock_extent(&BTRFS_I(src)->io_tree, off, off + len - 1);
out_unlock:
	mutex_unlock(&src->i_mutex);
	if (!same_inode)
		mutex_unlock(&inode->i_mutex);
out_fput:
	fdput(src_file);
out_drop_write:
	mnt_drop_write_file(file);
	return ret;
}

static long btrfs_ioctl_clone_range(struct file *file, void __user *argp)
{
	struct btrfs_ioctl_clone_range_args args;

	if (copy_from_user(&args, argp, sizeof(args)))
		return -EFAULT;
	return btrfs_ioctl_clone(file, args.src_fd, args.src_offset,
				 args.src_length, args.dest_offset);
}

/*
 * there are many ways the trans_start and trans_end ioctls can lead
 * to deadlocks.  They should only be used by applications that
 * basically own the machine, and have a very in depth understanding
 * of all the possible deadlocks and enospc problems.
 */
static long btrfs_ioctl_trans_start(struct file *file)
{
	struct inode *inode = file_inode(file);
	struct btrfs_root *root = BTRFS_I(inode)->root;
	struct btrfs_trans_handle *trans;
	int ret;

	ret = -EPERM;
	if (!capable(CAP_SYS_ADMIN))
		goto out;

	ret = -EINPROGRESS;
	if (file->private_data)
		goto out;

	ret = -EROFS;
	if (btrfs_root_readonly(root))
		goto out;

	ret = mnt_want_write_file(file);
	if (ret)
		goto out;

	atomic_inc(&root->fs_info->open_ioctl_trans);

	ret = -ENOMEM;
	trans = btrfs_start_ioctl_transaction(root);
	if (IS_ERR(trans))
		goto out_drop;

	file->private_data = trans;
	return 0;

out_drop:
	atomic_dec(&root->fs_info->open_ioctl_trans);
	mnt_drop_write_file(file);
out:
	return ret;
}

static long btrfs_ioctl_default_subvol(struct file *file, void __user *argp)
{
	struct inode *inode = file_inode(file);
	struct btrfs_root *root = BTRFS_I(inode)->root;
	struct btrfs_root *new_root;
	struct btrfs_dir_item *di;
	struct btrfs_trans_handle *trans;
	struct btrfs_path *path;
	struct btrfs_key location;
	struct btrfs_disk_key disk_key;
	u64 objectid = 0;
	u64 dir_id;
	int ret;

	if (!capable(CAP_SYS_ADMIN))
		return -EPERM;

	ret = mnt_want_write_file(file);
	if (ret)
		return ret;

	if (copy_from_user(&objectid, argp, sizeof(objectid))) {
		ret = -EFAULT;
		goto out;
	}

	if (!objectid)
		objectid = BTRFS_FS_TREE_OBJECTID;

	location.objectid = objectid;
	location.type = BTRFS_ROOT_ITEM_KEY;
	location.offset = (u64)-1;

	new_root = btrfs_read_fs_root_no_name(root->fs_info, &location);
	if (IS_ERR(new_root)) {
		ret = PTR_ERR(new_root);
		goto out;
	}

	path = btrfs_alloc_path();
	if (!path) {
		ret = -ENOMEM;
		goto out;
	}
	path->leave_spinning = 1;

	trans = btrfs_start_transaction(root, 1);
	if (IS_ERR(trans)) {
		btrfs_free_path(path);
		ret = PTR_ERR(trans);
		goto out;
	}

	dir_id = btrfs_super_root_dir(root->fs_info->super_copy);
	di = btrfs_lookup_dir_item(trans, root->fs_info->tree_root, path,
				   dir_id, "default", 7, 1);
	if (IS_ERR_OR_NULL(di)) {
		btrfs_free_path(path);
		btrfs_end_transaction(trans, root);
		printk(KERN_ERR "Umm, you don't have the default dir item, "
		       "this isn't going to work\n");
		ret = -ENOENT;
		goto out;
	}

	btrfs_cpu_key_to_disk(&disk_key, &new_root->root_key);
	btrfs_set_dir_item_key(path->nodes[0], di, &disk_key);
	btrfs_mark_buffer_dirty(path->nodes[0]);
	btrfs_free_path(path);

	btrfs_set_fs_incompat(root->fs_info, DEFAULT_SUBVOL);
	btrfs_end_transaction(trans, root);
out:
	mnt_drop_write_file(file);
	return ret;
}

void btrfs_get_block_group_info(struct list_head *groups_list,
				struct btrfs_ioctl_space_info *space)
{
	struct btrfs_block_group_cache *block_group;

	space->total_bytes = 0;
	space->used_bytes = 0;
	space->flags = 0;
	list_for_each_entry(block_group, groups_list, list) {
		space->flags = block_group->flags;
		space->total_bytes += block_group->key.offset;
		space->used_bytes +=
			btrfs_block_group_used(&block_group->item);
	}
}

static long btrfs_ioctl_space_info(struct btrfs_root *root, void __user *arg)
{
	struct btrfs_ioctl_space_args space_args;
	struct btrfs_ioctl_space_info space;
	struct btrfs_ioctl_space_info *dest;
	struct btrfs_ioctl_space_info *dest_orig;
	struct btrfs_ioctl_space_info __user *user_dest;
	struct btrfs_space_info *info;
	u64 types[] = {BTRFS_BLOCK_GROUP_DATA,
		       BTRFS_BLOCK_GROUP_SYSTEM,
		       BTRFS_BLOCK_GROUP_METADATA,
		       BTRFS_BLOCK_GROUP_DATA | BTRFS_BLOCK_GROUP_METADATA};
	int num_types = 4;
	int alloc_size;
	int ret = 0;
	u64 slot_count = 0;
	int i, c;

	if (copy_from_user(&space_args,
			   (struct btrfs_ioctl_space_args __user *)arg,
			   sizeof(space_args)))
		return -EFAULT;

	for (i = 0; i < num_types; i++) {
		struct btrfs_space_info *tmp;

		info = NULL;
		rcu_read_lock();
		list_for_each_entry_rcu(tmp, &root->fs_info->space_info,
					list) {
			if (tmp->flags == types[i]) {
				info = tmp;
				break;
			}
		}
		rcu_read_unlock();

		if (!info)
			continue;

		down_read(&info->groups_sem);
		for (c = 0; c < BTRFS_NR_RAID_TYPES; c++) {
			if (!list_empty(&info->block_groups[c]))
				slot_count++;
		}
		up_read(&info->groups_sem);
	}

	/* space_slots == 0 means they are asking for a count */
	if (space_args.space_slots == 0) {
		space_args.total_spaces = slot_count;
		goto out;
	}

	slot_count = min_t(u64, space_args.space_slots, slot_count);

	alloc_size = sizeof(*dest) * slot_count;

	/* we generally have at most 6 or so space infos, one for each raid
	 * level.  So, a whole page should be more than enough for everyone
	 */
	if (alloc_size > PAGE_CACHE_SIZE)
		return -ENOMEM;

	space_args.total_spaces = 0;
	dest = kmalloc(alloc_size, GFP_NOFS);
	if (!dest)
		return -ENOMEM;
	dest_orig = dest;

	/* now we have a buffer to copy into */
	for (i = 0; i < num_types; i++) {
		struct btrfs_space_info *tmp;

		if (!slot_count)
			break;

		info = NULL;
		rcu_read_lock();
		list_for_each_entry_rcu(tmp, &root->fs_info->space_info,
					list) {
			if (tmp->flags == types[i]) {
				info = tmp;
				break;
			}
		}
		rcu_read_unlock();

		if (!info)
			continue;
		down_read(&info->groups_sem);
		for (c = 0; c < BTRFS_NR_RAID_TYPES; c++) {
			if (!list_empty(&info->block_groups[c])) {
				btrfs_get_block_group_info(
					&info->block_groups[c], &space);
				memcpy(dest, &space, sizeof(space));
				dest++;
				space_args.total_spaces++;
				slot_count--;
			}
			if (!slot_count)
				break;
		}
		up_read(&info->groups_sem);
	}

	user_dest = (struct btrfs_ioctl_space_info __user *)
		(arg + sizeof(struct btrfs_ioctl_space_args));

	if (copy_to_user(user_dest, dest_orig, alloc_size))
		ret = -EFAULT;

	kfree(dest_orig);
out:
	if (ret == 0 && copy_to_user(arg, &space_args, sizeof(space_args)))
		ret = -EFAULT;

	return ret;
}

/*
 * there are many ways the trans_start and trans_end ioctls can lead
 * to deadlocks.  They should only be used by applications that
 * basically own the machine, and have a very in depth understanding
 * of all the possible deadlocks and enospc problems.
 */
long btrfs_ioctl_trans_end(struct file *file)
{
	struct inode *inode = file_inode(file);
	struct btrfs_root *root = BTRFS_I(inode)->root;
	struct btrfs_trans_handle *trans;

	trans = file->private_data;
	if (!trans)
		return -EINVAL;
	file->private_data = NULL;

	btrfs_end_transaction(trans, root);

	atomic_dec(&root->fs_info->open_ioctl_trans);

	mnt_drop_write_file(file);
	return 0;
}

static noinline long btrfs_ioctl_start_sync(struct btrfs_root *root,
					    void __user *argp)
{
	struct btrfs_trans_handle *trans;
	u64 transid;
	int ret;

	trans = btrfs_attach_transaction_barrier(root);
	if (IS_ERR(trans)) {
		if (PTR_ERR(trans) != -ENOENT)
			return PTR_ERR(trans);

		/* No running transaction, don't bother */
		transid = root->fs_info->last_trans_committed;
		goto out;
	}
	transid = trans->transid;
	ret = btrfs_commit_transaction_async(trans, root, 0);
	if (ret) {
		btrfs_end_transaction(trans, root);
		return ret;
	}
out:
	if (argp)
		if (copy_to_user(argp, &transid, sizeof(transid)))
			return -EFAULT;
	return 0;
}

static noinline long btrfs_ioctl_wait_sync(struct btrfs_root *root,
					   void __user *argp)
{
	u64 transid;

	if (argp) {
		if (copy_from_user(&transid, argp, sizeof(transid)))
			return -EFAULT;
	} else {
		transid = 0;  /* current trans */
	}
	return btrfs_wait_for_commit(root, transid);
}

static long btrfs_ioctl_scrub(struct file *file, void __user *arg)
{
	struct btrfs_root *root = BTRFS_I(file_inode(file))->root;
	struct btrfs_ioctl_scrub_args *sa;
	int ret;

	if (!capable(CAP_SYS_ADMIN))
		return -EPERM;

	sa = memdup_user(arg, sizeof(*sa));
	if (IS_ERR(sa))
		return PTR_ERR(sa);

	if (!(sa->flags & BTRFS_SCRUB_READONLY)) {
		ret = mnt_want_write_file(file);
		if (ret)
			goto out;
	}

	ret = btrfs_scrub_dev(root->fs_info, sa->devid, sa->start, sa->end,
			      &sa->progress, sa->flags & BTRFS_SCRUB_READONLY,
			      0);

	if (copy_to_user(arg, sa, sizeof(*sa)))
		ret = -EFAULT;

	if (!(sa->flags & BTRFS_SCRUB_READONLY))
		mnt_drop_write_file(file);
out:
	kfree(sa);
	return ret;
}

static long btrfs_ioctl_scrub_cancel(struct btrfs_root *root, void __user *arg)
{
	if (!capable(CAP_SYS_ADMIN))
		return -EPERM;

	return btrfs_scrub_cancel(root->fs_info);
}

static long btrfs_ioctl_scrub_progress(struct btrfs_root *root,
				       void __user *arg)
{
	struct btrfs_ioctl_scrub_args *sa;
	int ret;

	if (!capable(CAP_SYS_ADMIN))
		return -EPERM;

	sa = memdup_user(arg, sizeof(*sa));
	if (IS_ERR(sa))
		return PTR_ERR(sa);

	ret = btrfs_scrub_progress(root, sa->devid, &sa->progress);

	if (copy_to_user(arg, sa, sizeof(*sa)))
		ret = -EFAULT;

	kfree(sa);
	return ret;
}

static long btrfs_ioctl_get_dev_stats(struct btrfs_root *root,
				      void __user *arg)
{
	struct btrfs_ioctl_get_dev_stats *sa;
	int ret;

	sa = memdup_user(arg, sizeof(*sa));
	if (IS_ERR(sa))
		return PTR_ERR(sa);

	if ((sa->flags & BTRFS_DEV_STATS_RESET) && !capable(CAP_SYS_ADMIN)) {
		kfree(sa);
		return -EPERM;
	}

	ret = btrfs_get_dev_stats(root, sa);

	if (copy_to_user(arg, sa, sizeof(*sa)))
		ret = -EFAULT;

	kfree(sa);
	return ret;
}

static long btrfs_ioctl_dev_replace(struct btrfs_root *root, void __user *arg)
{
	struct btrfs_ioctl_dev_replace_args *p;
	int ret;

	if (!capable(CAP_SYS_ADMIN))
		return -EPERM;

	p = memdup_user(arg, sizeof(*p));
	if (IS_ERR(p))
		return PTR_ERR(p);

	switch (p->cmd) {
	case BTRFS_IOCTL_DEV_REPLACE_CMD_START:
<<<<<<< HEAD
		if (root->fs_info->sb->s_flags & MS_RDONLY)
			return -EROFS;

=======
		if (root->fs_info->sb->s_flags & MS_RDONLY) {
			ret = -EROFS;
			goto out;
		}
>>>>>>> d8ec26d7
		if (atomic_xchg(
			&root->fs_info->mutually_exclusive_operation_running,
			1)) {
			ret = BTRFS_ERROR_DEV_EXCL_RUN_IN_PROGRESS;
		} else {
			ret = btrfs_dev_replace_start(root, p);
			atomic_set(
			 &root->fs_info->mutually_exclusive_operation_running,
			 0);
		}
		break;
	case BTRFS_IOCTL_DEV_REPLACE_CMD_STATUS:
		btrfs_dev_replace_status(root->fs_info, p);
		ret = 0;
		break;
	case BTRFS_IOCTL_DEV_REPLACE_CMD_CANCEL:
		ret = btrfs_dev_replace_cancel(root->fs_info, p);
		break;
	default:
		ret = -EINVAL;
		break;
	}

	if (copy_to_user(arg, p, sizeof(*p)))
		ret = -EFAULT;
out:
	kfree(p);
	return ret;
}

static long btrfs_ioctl_ino_to_path(struct btrfs_root *root, void __user *arg)
{
	int ret = 0;
	int i;
	u64 rel_ptr;
	int size;
	struct btrfs_ioctl_ino_path_args *ipa = NULL;
	struct inode_fs_paths *ipath = NULL;
	struct btrfs_path *path;

	if (!capable(CAP_DAC_READ_SEARCH))
		return -EPERM;

	path = btrfs_alloc_path();
	if (!path) {
		ret = -ENOMEM;
		goto out;
	}

	ipa = memdup_user(arg, sizeof(*ipa));
	if (IS_ERR(ipa)) {
		ret = PTR_ERR(ipa);
		ipa = NULL;
		goto out;
	}

	size = min_t(u32, ipa->size, 4096);
	ipath = init_ipath(size, root, path);
	if (IS_ERR(ipath)) {
		ret = PTR_ERR(ipath);
		ipath = NULL;
		goto out;
	}

	ret = paths_from_inode(ipa->inum, ipath);
	if (ret < 0)
		goto out;

	for (i = 0; i < ipath->fspath->elem_cnt; ++i) {
		rel_ptr = ipath->fspath->val[i] -
			  (u64)(unsigned long)ipath->fspath->val;
		ipath->fspath->val[i] = rel_ptr;
	}

	ret = copy_to_user((void *)(unsigned long)ipa->fspath,
			   (void *)(unsigned long)ipath->fspath, size);
	if (ret) {
		ret = -EFAULT;
		goto out;
	}

out:
	btrfs_free_path(path);
	free_ipath(ipath);
	kfree(ipa);

	return ret;
}

static int build_ino_list(u64 inum, u64 offset, u64 root, void *ctx)
{
	struct btrfs_data_container *inodes = ctx;
	const size_t c = 3 * sizeof(u64);

	if (inodes->bytes_left >= c) {
		inodes->bytes_left -= c;
		inodes->val[inodes->elem_cnt] = inum;
		inodes->val[inodes->elem_cnt + 1] = offset;
		inodes->val[inodes->elem_cnt + 2] = root;
		inodes->elem_cnt += 3;
	} else {
		inodes->bytes_missing += c - inodes->bytes_left;
		inodes->bytes_left = 0;
		inodes->elem_missed += 3;
	}

	return 0;
}

static long btrfs_ioctl_logical_to_ino(struct btrfs_root *root,
					void __user *arg)
{
	int ret = 0;
	int size;
	struct btrfs_ioctl_logical_ino_args *loi;
	struct btrfs_data_container *inodes = NULL;
	struct btrfs_path *path = NULL;

	if (!capable(CAP_SYS_ADMIN))
		return -EPERM;

	loi = memdup_user(arg, sizeof(*loi));
	if (IS_ERR(loi)) {
		ret = PTR_ERR(loi);
		loi = NULL;
		goto out;
	}

	path = btrfs_alloc_path();
	if (!path) {
		ret = -ENOMEM;
		goto out;
	}

	size = min_t(u32, loi->size, 64 * 1024);
	inodes = init_data_container(size);
	if (IS_ERR(inodes)) {
		ret = PTR_ERR(inodes);
		inodes = NULL;
		goto out;
	}

	ret = iterate_inodes_from_logical(loi->logical, root->fs_info, path,
					  build_ino_list, inodes);
	if (ret == -EINVAL)
		ret = -ENOENT;
	if (ret < 0)
		goto out;

	ret = copy_to_user((void *)(unsigned long)loi->inodes,
			   (void *)(unsigned long)inodes, size);
	if (ret)
		ret = -EFAULT;

out:
	btrfs_free_path(path);
	vfree(inodes);
	kfree(loi);

	return ret;
}

void update_ioctl_balance_args(struct btrfs_fs_info *fs_info, int lock,
			       struct btrfs_ioctl_balance_args *bargs)
{
	struct btrfs_balance_control *bctl = fs_info->balance_ctl;

	bargs->flags = bctl->flags;

	if (atomic_read(&fs_info->balance_running))
		bargs->state |= BTRFS_BALANCE_STATE_RUNNING;
	if (atomic_read(&fs_info->balance_pause_req))
		bargs->state |= BTRFS_BALANCE_STATE_PAUSE_REQ;
	if (atomic_read(&fs_info->balance_cancel_req))
		bargs->state |= BTRFS_BALANCE_STATE_CANCEL_REQ;

	memcpy(&bargs->data, &bctl->data, sizeof(bargs->data));
	memcpy(&bargs->meta, &bctl->meta, sizeof(bargs->meta));
	memcpy(&bargs->sys, &bctl->sys, sizeof(bargs->sys));

	if (lock) {
		spin_lock(&fs_info->balance_lock);
		memcpy(&bargs->stat, &bctl->stat, sizeof(bargs->stat));
		spin_unlock(&fs_info->balance_lock);
	} else {
		memcpy(&bargs->stat, &bctl->stat, sizeof(bargs->stat));
	}
}

static long btrfs_ioctl_balance(struct file *file, void __user *arg)
{
	struct btrfs_root *root = BTRFS_I(file_inode(file))->root;
	struct btrfs_fs_info *fs_info = root->fs_info;
	struct btrfs_ioctl_balance_args *bargs;
	struct btrfs_balance_control *bctl;
	bool need_unlock; /* for mut. excl. ops lock */
	int ret;

	if (!capable(CAP_SYS_ADMIN))
		return -EPERM;

	ret = mnt_want_write_file(file);
	if (ret)
		return ret;

again:
	if (!atomic_xchg(&fs_info->mutually_exclusive_operation_running, 1)) {
		mutex_lock(&fs_info->volume_mutex);
		mutex_lock(&fs_info->balance_mutex);
		need_unlock = true;
		goto locked;
	}

	/*
	 * mut. excl. ops lock is locked.  Three possibilites:
	 *   (1) some other op is running
	 *   (2) balance is running
	 *   (3) balance is paused -- special case (think resume)
	 */
	mutex_lock(&fs_info->balance_mutex);
	if (fs_info->balance_ctl) {
		/* this is either (2) or (3) */
		if (!atomic_read(&fs_info->balance_running)) {
			mutex_unlock(&fs_info->balance_mutex);
			if (!mutex_trylock(&fs_info->volume_mutex))
				goto again;
			mutex_lock(&fs_info->balance_mutex);

			if (fs_info->balance_ctl &&
			    !atomic_read(&fs_info->balance_running)) {
				/* this is (3) */
				need_unlock = false;
				goto locked;
			}

			mutex_unlock(&fs_info->balance_mutex);
			mutex_unlock(&fs_info->volume_mutex);
			goto again;
		} else {
			/* this is (2) */
			mutex_unlock(&fs_info->balance_mutex);
			ret = -EINPROGRESS;
			goto out;
		}
	} else {
		/* this is (1) */
		mutex_unlock(&fs_info->balance_mutex);
		ret = BTRFS_ERROR_DEV_EXCL_RUN_IN_PROGRESS;
		goto out;
	}

locked:
	BUG_ON(!atomic_read(&fs_info->mutually_exclusive_operation_running));

	if (arg) {
		bargs = memdup_user(arg, sizeof(*bargs));
		if (IS_ERR(bargs)) {
			ret = PTR_ERR(bargs);
			goto out_unlock;
		}

		if (bargs->flags & BTRFS_BALANCE_RESUME) {
			if (!fs_info->balance_ctl) {
				ret = -ENOTCONN;
				goto out_bargs;
			}

			bctl = fs_info->balance_ctl;
			spin_lock(&fs_info->balance_lock);
			bctl->flags |= BTRFS_BALANCE_RESUME;
			spin_unlock(&fs_info->balance_lock);

			goto do_balance;
		}
	} else {
		bargs = NULL;
	}

	if (fs_info->balance_ctl) {
		ret = -EINPROGRESS;
		goto out_bargs;
	}

	bctl = kzalloc(sizeof(*bctl), GFP_NOFS);
	if (!bctl) {
		ret = -ENOMEM;
		goto out_bargs;
	}

	bctl->fs_info = fs_info;
	if (arg) {
		memcpy(&bctl->data, &bargs->data, sizeof(bctl->data));
		memcpy(&bctl->meta, &bargs->meta, sizeof(bctl->meta));
		memcpy(&bctl->sys, &bargs->sys, sizeof(bctl->sys));

		bctl->flags = bargs->flags;
	} else {
		/* balance everything - no filters */
		bctl->flags |= BTRFS_BALANCE_TYPE_MASK;
	}

do_balance:
	/*
	 * Ownership of bctl and mutually_exclusive_operation_running
	 * goes to to btrfs_balance.  bctl is freed in __cancel_balance,
	 * or, if restriper was paused all the way until unmount, in
	 * free_fs_info.  mutually_exclusive_operation_running is
	 * cleared in __cancel_balance.
	 */
	need_unlock = false;

	ret = btrfs_balance(bctl, bargs);

	if (arg) {
		if (copy_to_user(arg, bargs, sizeof(*bargs)))
			ret = -EFAULT;
	}

out_bargs:
	kfree(bargs);
out_unlock:
	mutex_unlock(&fs_info->balance_mutex);
	mutex_unlock(&fs_info->volume_mutex);
	if (need_unlock)
		atomic_set(&fs_info->mutually_exclusive_operation_running, 0);
out:
	mnt_drop_write_file(file);
	return ret;
}

static long btrfs_ioctl_balance_ctl(struct btrfs_root *root, int cmd)
{
	if (!capable(CAP_SYS_ADMIN))
		return -EPERM;

	switch (cmd) {
	case BTRFS_BALANCE_CTL_PAUSE:
		return btrfs_pause_balance(root->fs_info);
	case BTRFS_BALANCE_CTL_CANCEL:
		return btrfs_cancel_balance(root->fs_info);
	}

	return -EINVAL;
}

static long btrfs_ioctl_balance_progress(struct btrfs_root *root,
					 void __user *arg)
{
	struct btrfs_fs_info *fs_info = root->fs_info;
	struct btrfs_ioctl_balance_args *bargs;
	int ret = 0;

	if (!capable(CAP_SYS_ADMIN))
		return -EPERM;

	mutex_lock(&fs_info->balance_mutex);
	if (!fs_info->balance_ctl) {
		ret = -ENOTCONN;
		goto out;
	}

	bargs = kzalloc(sizeof(*bargs), GFP_NOFS);
	if (!bargs) {
		ret = -ENOMEM;
		goto out;
	}

	update_ioctl_balance_args(fs_info, 1, bargs);

	if (copy_to_user(arg, bargs, sizeof(*bargs)))
		ret = -EFAULT;

	kfree(bargs);
out:
	mutex_unlock(&fs_info->balance_mutex);
	return ret;
}

static long btrfs_ioctl_quota_ctl(struct file *file, void __user *arg)
{
	struct btrfs_root *root = BTRFS_I(file_inode(file))->root;
	struct btrfs_ioctl_quota_ctl_args *sa;
	struct btrfs_trans_handle *trans = NULL;
	int ret;
	int err;

	if (!capable(CAP_SYS_ADMIN))
		return -EPERM;

	ret = mnt_want_write_file(file);
	if (ret)
		return ret;

	sa = memdup_user(arg, sizeof(*sa));
	if (IS_ERR(sa)) {
		ret = PTR_ERR(sa);
		goto drop_write;
	}

	down_write(&root->fs_info->subvol_sem);
	trans = btrfs_start_transaction(root->fs_info->tree_root, 2);
	if (IS_ERR(trans)) {
		ret = PTR_ERR(trans);
		goto out;
	}

	switch (sa->cmd) {
	case BTRFS_QUOTA_CTL_ENABLE:
		ret = btrfs_quota_enable(trans, root->fs_info);
		break;
	case BTRFS_QUOTA_CTL_DISABLE:
		ret = btrfs_quota_disable(trans, root->fs_info);
		break;
	default:
		ret = -EINVAL;
		break;
	}

	err = btrfs_commit_transaction(trans, root->fs_info->tree_root);
	if (err && !ret)
		ret = err;
out:
	kfree(sa);
	up_write(&root->fs_info->subvol_sem);
drop_write:
	mnt_drop_write_file(file);
	return ret;
}

static long btrfs_ioctl_qgroup_assign(struct file *file, void __user *arg)
{
	struct btrfs_root *root = BTRFS_I(file_inode(file))->root;
	struct btrfs_ioctl_qgroup_assign_args *sa;
	struct btrfs_trans_handle *trans;
	int ret;
	int err;

	if (!capable(CAP_SYS_ADMIN))
		return -EPERM;

	ret = mnt_want_write_file(file);
	if (ret)
		return ret;

	sa = memdup_user(arg, sizeof(*sa));
	if (IS_ERR(sa)) {
		ret = PTR_ERR(sa);
		goto drop_write;
	}

	trans = btrfs_join_transaction(root);
	if (IS_ERR(trans)) {
		ret = PTR_ERR(trans);
		goto out;
	}

	/* FIXME: check if the IDs really exist */
	if (sa->assign) {
		ret = btrfs_add_qgroup_relation(trans, root->fs_info,
						sa->src, sa->dst);
	} else {
		ret = btrfs_del_qgroup_relation(trans, root->fs_info,
						sa->src, sa->dst);
	}

	err = btrfs_end_transaction(trans, root);
	if (err && !ret)
		ret = err;

out:
	kfree(sa);
drop_write:
	mnt_drop_write_file(file);
	return ret;
}

static long btrfs_ioctl_qgroup_create(struct file *file, void __user *arg)
{
	struct btrfs_root *root = BTRFS_I(file_inode(file))->root;
	struct btrfs_ioctl_qgroup_create_args *sa;
	struct btrfs_trans_handle *trans;
	int ret;
	int err;

	if (!capable(CAP_SYS_ADMIN))
		return -EPERM;

	ret = mnt_want_write_file(file);
	if (ret)
		return ret;

	sa = memdup_user(arg, sizeof(*sa));
	if (IS_ERR(sa)) {
		ret = PTR_ERR(sa);
		goto drop_write;
	}

	if (!sa->qgroupid) {
		ret = -EINVAL;
		goto out;
	}

	trans = btrfs_join_transaction(root);
	if (IS_ERR(trans)) {
		ret = PTR_ERR(trans);
		goto out;
	}

	/* FIXME: check if the IDs really exist */
	if (sa->create) {
		ret = btrfs_create_qgroup(trans, root->fs_info, sa->qgroupid,
					  NULL);
	} else {
		ret = btrfs_remove_qgroup(trans, root->fs_info, sa->qgroupid);
	}

	err = btrfs_end_transaction(trans, root);
	if (err && !ret)
		ret = err;

out:
	kfree(sa);
drop_write:
	mnt_drop_write_file(file);
	return ret;
}

static long btrfs_ioctl_qgroup_limit(struct file *file, void __user *arg)
{
	struct btrfs_root *root = BTRFS_I(file_inode(file))->root;
	struct btrfs_ioctl_qgroup_limit_args *sa;
	struct btrfs_trans_handle *trans;
	int ret;
	int err;
	u64 qgroupid;

	if (!capable(CAP_SYS_ADMIN))
		return -EPERM;

	ret = mnt_want_write_file(file);
	if (ret)
		return ret;

	sa = memdup_user(arg, sizeof(*sa));
	if (IS_ERR(sa)) {
		ret = PTR_ERR(sa);
		goto drop_write;
	}

	trans = btrfs_join_transaction(root);
	if (IS_ERR(trans)) {
		ret = PTR_ERR(trans);
		goto out;
	}

	qgroupid = sa->qgroupid;
	if (!qgroupid) {
		/* take the current subvol as qgroup */
		qgroupid = root->root_key.objectid;
	}

	/* FIXME: check if the IDs really exist */
	ret = btrfs_limit_qgroup(trans, root->fs_info, qgroupid, &sa->lim);

	err = btrfs_end_transaction(trans, root);
	if (err && !ret)
		ret = err;

out:
	kfree(sa);
drop_write:
	mnt_drop_write_file(file);
	return ret;
}

static long btrfs_ioctl_quota_rescan(struct file *file, void __user *arg)
{
	struct btrfs_root *root = BTRFS_I(file_inode(file))->root;
	struct btrfs_ioctl_quota_rescan_args *qsa;
	int ret;

	if (!capable(CAP_SYS_ADMIN))
		return -EPERM;

	ret = mnt_want_write_file(file);
	if (ret)
		return ret;

	qsa = memdup_user(arg, sizeof(*qsa));
	if (IS_ERR(qsa)) {
		ret = PTR_ERR(qsa);
		goto drop_write;
	}

	if (qsa->flags) {
		ret = -EINVAL;
		goto out;
	}

	ret = btrfs_qgroup_rescan(root->fs_info);

out:
	kfree(qsa);
drop_write:
	mnt_drop_write_file(file);
	return ret;
}

static long btrfs_ioctl_quota_rescan_status(struct file *file, void __user *arg)
{
	struct btrfs_root *root = BTRFS_I(file_inode(file))->root;
	struct btrfs_ioctl_quota_rescan_args *qsa;
	int ret = 0;

	if (!capable(CAP_SYS_ADMIN))
		return -EPERM;

	qsa = kzalloc(sizeof(*qsa), GFP_NOFS);
	if (!qsa)
		return -ENOMEM;

	if (root->fs_info->qgroup_flags & BTRFS_QGROUP_STATUS_FLAG_RESCAN) {
		qsa->flags = 1;
		qsa->progress = root->fs_info->qgroup_rescan_progress.objectid;
	}

	if (copy_to_user(arg, qsa, sizeof(*qsa)))
		ret = -EFAULT;

	kfree(qsa);
	return ret;
}

static long btrfs_ioctl_quota_rescan_wait(struct file *file, void __user *arg)
{
	struct btrfs_root *root = BTRFS_I(file_inode(file))->root;

	if (!capable(CAP_SYS_ADMIN))
		return -EPERM;

	return btrfs_qgroup_wait_for_completion(root->fs_info);
}

static long btrfs_ioctl_set_received_subvol(struct file *file,
					    void __user *arg)
{
	struct btrfs_ioctl_received_subvol_args *sa = NULL;
	struct inode *inode = file_inode(file);
	struct btrfs_root *root = BTRFS_I(inode)->root;
	struct btrfs_root_item *root_item = &root->root_item;
	struct btrfs_trans_handle *trans;
	struct timespec ct = CURRENT_TIME;
	int ret = 0;
	int received_uuid_changed;

	ret = mnt_want_write_file(file);
	if (ret < 0)
		return ret;

	down_write(&root->fs_info->subvol_sem);

	if (btrfs_ino(inode) != BTRFS_FIRST_FREE_OBJECTID) {
		ret = -EINVAL;
		goto out;
	}

	if (btrfs_root_readonly(root)) {
		ret = -EROFS;
		goto out;
	}

	if (!inode_owner_or_capable(inode)) {
		ret = -EACCES;
		goto out;
	}

	sa = memdup_user(arg, sizeof(*sa));
	if (IS_ERR(sa)) {
		ret = PTR_ERR(sa);
		sa = NULL;
		goto out;
	}

	/*
	 * 1 - root item
	 * 2 - uuid items (received uuid + subvol uuid)
	 */
	trans = btrfs_start_transaction(root, 3);
	if (IS_ERR(trans)) {
		ret = PTR_ERR(trans);
		trans = NULL;
		goto out;
	}

	sa->rtransid = trans->transid;
	sa->rtime.sec = ct.tv_sec;
	sa->rtime.nsec = ct.tv_nsec;

	received_uuid_changed = memcmp(root_item->received_uuid, sa->uuid,
				       BTRFS_UUID_SIZE);
	if (received_uuid_changed &&
	    !btrfs_is_empty_uuid(root_item->received_uuid))
		btrfs_uuid_tree_rem(trans, root->fs_info->uuid_root,
				    root_item->received_uuid,
				    BTRFS_UUID_KEY_RECEIVED_SUBVOL,
				    root->root_key.objectid);
	memcpy(root_item->received_uuid, sa->uuid, BTRFS_UUID_SIZE);
	btrfs_set_root_stransid(root_item, sa->stransid);
	btrfs_set_root_rtransid(root_item, sa->rtransid);
	btrfs_set_stack_timespec_sec(&root_item->stime, sa->stime.sec);
	btrfs_set_stack_timespec_nsec(&root_item->stime, sa->stime.nsec);
	btrfs_set_stack_timespec_sec(&root_item->rtime, sa->rtime.sec);
	btrfs_set_stack_timespec_nsec(&root_item->rtime, sa->rtime.nsec);

	ret = btrfs_update_root(trans, root->fs_info->tree_root,
				&root->root_key, &root->root_item);
	if (ret < 0) {
		btrfs_end_transaction(trans, root);
		goto out;
	}
	if (received_uuid_changed && !btrfs_is_empty_uuid(sa->uuid)) {
		ret = btrfs_uuid_tree_add(trans, root->fs_info->uuid_root,
					  sa->uuid,
					  BTRFS_UUID_KEY_RECEIVED_SUBVOL,
					  root->root_key.objectid);
		if (ret < 0 && ret != -EEXIST) {
			btrfs_abort_transaction(trans, root, ret);
			goto out;
		}
	}
	ret = btrfs_commit_transaction(trans, root);
	if (ret < 0) {
		btrfs_abort_transaction(trans, root, ret);
		goto out;
	}

	ret = copy_to_user(arg, sa, sizeof(*sa));
	if (ret)
		ret = -EFAULT;

out:
	kfree(sa);
	up_write(&root->fs_info->subvol_sem);
	mnt_drop_write_file(file);
	return ret;
}

static int btrfs_ioctl_get_fslabel(struct file *file, void __user *arg)
{
	struct btrfs_root *root = BTRFS_I(file_inode(file))->root;
	size_t len;
	int ret;
	char label[BTRFS_LABEL_SIZE];

	spin_lock(&root->fs_info->super_lock);
	memcpy(label, root->fs_info->super_copy->label, BTRFS_LABEL_SIZE);
	spin_unlock(&root->fs_info->super_lock);

	len = strnlen(label, BTRFS_LABEL_SIZE);

	if (len == BTRFS_LABEL_SIZE) {
		pr_warn("btrfs: label is too long, return the first %zu bytes\n",
			--len);
	}

	ret = copy_to_user(arg, label, len);

	return ret ? -EFAULT : 0;
}

static int btrfs_ioctl_set_fslabel(struct file *file, void __user *arg)
{
	struct btrfs_root *root = BTRFS_I(file_inode(file))->root;
	struct btrfs_super_block *super_block = root->fs_info->super_copy;
	struct btrfs_trans_handle *trans;
	char label[BTRFS_LABEL_SIZE];
	int ret;

	if (!capable(CAP_SYS_ADMIN))
		return -EPERM;

	if (copy_from_user(label, arg, sizeof(label)))
		return -EFAULT;

	if (strnlen(label, BTRFS_LABEL_SIZE) == BTRFS_LABEL_SIZE) {
		pr_err("btrfs: unable to set label with more than %d bytes\n",
		       BTRFS_LABEL_SIZE - 1);
		return -EINVAL;
	}

	ret = mnt_want_write_file(file);
	if (ret)
		return ret;

	trans = btrfs_start_transaction(root, 0);
	if (IS_ERR(trans)) {
		ret = PTR_ERR(trans);
		goto out_unlock;
	}

	spin_lock(&root->fs_info->super_lock);
	strcpy(super_block->label, label);
	spin_unlock(&root->fs_info->super_lock);
	ret = btrfs_end_transaction(trans, root);

out_unlock:
	mnt_drop_write_file(file);
	return ret;
}

long btrfs_ioctl(struct file *file, unsigned int
		cmd, unsigned long arg)
{
	struct btrfs_root *root = BTRFS_I(file_inode(file))->root;
	void __user *argp = (void __user *)arg;

	switch (cmd) {
	case FS_IOC_GETFLAGS:
		return btrfs_ioctl_getflags(file, argp);
	case FS_IOC_SETFLAGS:
		return btrfs_ioctl_setflags(file, argp);
	case FS_IOC_GETVERSION:
		return btrfs_ioctl_getversion(file, argp);
	case FITRIM:
		return btrfs_ioctl_fitrim(file, argp);
	case BTRFS_IOC_SNAP_CREATE:
		return btrfs_ioctl_snap_create(file, argp, 0);
	case BTRFS_IOC_SNAP_CREATE_V2:
		return btrfs_ioctl_snap_create_v2(file, argp, 0);
	case BTRFS_IOC_SUBVOL_CREATE:
		return btrfs_ioctl_snap_create(file, argp, 1);
	case BTRFS_IOC_SUBVOL_CREATE_V2:
		return btrfs_ioctl_snap_create_v2(file, argp, 1);
	case BTRFS_IOC_SNAP_DESTROY:
		return btrfs_ioctl_snap_destroy(file, argp);
	case BTRFS_IOC_SUBVOL_GETFLAGS:
		return btrfs_ioctl_subvol_getflags(file, argp);
	case BTRFS_IOC_SUBVOL_SETFLAGS:
		return btrfs_ioctl_subvol_setflags(file, argp);
	case BTRFS_IOC_DEFAULT_SUBVOL:
		return btrfs_ioctl_default_subvol(file, argp);
	case BTRFS_IOC_DEFRAG:
		return btrfs_ioctl_defrag(file, NULL);
	case BTRFS_IOC_DEFRAG_RANGE:
		return btrfs_ioctl_defrag(file, argp);
	case BTRFS_IOC_RESIZE:
		return btrfs_ioctl_resize(file, argp);
	case BTRFS_IOC_ADD_DEV:
		return btrfs_ioctl_add_dev(root, argp);
	case BTRFS_IOC_RM_DEV:
		return btrfs_ioctl_rm_dev(file, argp);
	case BTRFS_IOC_FS_INFO:
		return btrfs_ioctl_fs_info(root, argp);
	case BTRFS_IOC_DEV_INFO:
		return btrfs_ioctl_dev_info(root, argp);
	case BTRFS_IOC_BALANCE:
		return btrfs_ioctl_balance(file, NULL);
	case BTRFS_IOC_CLONE:
		return btrfs_ioctl_clone(file, arg, 0, 0, 0);
	case BTRFS_IOC_CLONE_RANGE:
		return btrfs_ioctl_clone_range(file, argp);
	case BTRFS_IOC_TRANS_START:
		return btrfs_ioctl_trans_start(file);
	case BTRFS_IOC_TRANS_END:
		return btrfs_ioctl_trans_end(file);
	case BTRFS_IOC_TREE_SEARCH:
		return btrfs_ioctl_tree_search(file, argp);
	case BTRFS_IOC_INO_LOOKUP:
		return btrfs_ioctl_ino_lookup(file, argp);
	case BTRFS_IOC_INO_PATHS:
		return btrfs_ioctl_ino_to_path(root, argp);
	case BTRFS_IOC_LOGICAL_INO:
		return btrfs_ioctl_logical_to_ino(root, argp);
	case BTRFS_IOC_SPACE_INFO:
		return btrfs_ioctl_space_info(root, argp);
	case BTRFS_IOC_SYNC: {
		int ret;

		ret = btrfs_start_delalloc_roots(root->fs_info, 0);
		if (ret)
			return ret;
		ret = btrfs_sync_fs(file->f_dentry->d_sb, 1);
		return ret;
	}
	case BTRFS_IOC_START_SYNC:
		return btrfs_ioctl_start_sync(root, argp);
	case BTRFS_IOC_WAIT_SYNC:
		return btrfs_ioctl_wait_sync(root, argp);
	case BTRFS_IOC_SCRUB:
		return btrfs_ioctl_scrub(file, argp);
	case BTRFS_IOC_SCRUB_CANCEL:
		return btrfs_ioctl_scrub_cancel(root, argp);
	case BTRFS_IOC_SCRUB_PROGRESS:
		return btrfs_ioctl_scrub_progress(root, argp);
	case BTRFS_IOC_BALANCE_V2:
		return btrfs_ioctl_balance(file, argp);
	case BTRFS_IOC_BALANCE_CTL:
		return btrfs_ioctl_balance_ctl(root, arg);
	case BTRFS_IOC_BALANCE_PROGRESS:
		return btrfs_ioctl_balance_progress(root, argp);
	case BTRFS_IOC_SET_RECEIVED_SUBVOL:
		return btrfs_ioctl_set_received_subvol(file, argp);
	case BTRFS_IOC_SEND:
		return btrfs_ioctl_send(file, argp);
	case BTRFS_IOC_GET_DEV_STATS:
		return btrfs_ioctl_get_dev_stats(root, argp);
	case BTRFS_IOC_QUOTA_CTL:
		return btrfs_ioctl_quota_ctl(file, argp);
	case BTRFS_IOC_QGROUP_ASSIGN:
		return btrfs_ioctl_qgroup_assign(file, argp);
	case BTRFS_IOC_QGROUP_CREATE:
		return btrfs_ioctl_qgroup_create(file, argp);
	case BTRFS_IOC_QGROUP_LIMIT:
		return btrfs_ioctl_qgroup_limit(file, argp);
	case BTRFS_IOC_QUOTA_RESCAN:
		return btrfs_ioctl_quota_rescan(file, argp);
	case BTRFS_IOC_QUOTA_RESCAN_STATUS:
		return btrfs_ioctl_quota_rescan_status(file, argp);
	case BTRFS_IOC_QUOTA_RESCAN_WAIT:
		return btrfs_ioctl_quota_rescan_wait(file, argp);
	case BTRFS_IOC_DEV_REPLACE:
		return btrfs_ioctl_dev_replace(root, argp);
	case BTRFS_IOC_GET_FSLABEL:
		return btrfs_ioctl_get_fslabel(file, argp);
	case BTRFS_IOC_SET_FSLABEL:
		return btrfs_ioctl_set_fslabel(file, argp);
	case BTRFS_IOC_FILE_EXTENT_SAME:
		return btrfs_ioctl_file_extent_same(file, argp);
	}

	return -ENOTTY;
}<|MERGE_RESOLUTION|>--- conflicted
+++ resolved
@@ -44,10 +44,6 @@
 #include <linux/uuid.h>
 #include <linux/btrfs.h>
 #include <linux/uaccess.h>
-<<<<<<< HEAD
-#include "compat.h"
-=======
->>>>>>> d8ec26d7
 #include "ctree.h"
 #include "disk-io.h"
 #include "transaction.h"
@@ -372,11 +368,6 @@
 
 int btrfs_is_empty_uuid(u8 *uuid)
 {
-<<<<<<< HEAD
-	static char empty_uuid[BTRFS_UUID_SIZE] = {0};
-
-	return !memcmp(uuid, empty_uuid, BTRFS_UUID_SIZE);
-=======
 	int i;
 
 	for (i = 0; i < BTRFS_UUID_SIZE; i++) {
@@ -384,7 +375,6 @@
 			return 0;
 	}
 	return 1;
->>>>>>> d8ec26d7
 }
 
 static noinline int create_subvol(struct inode *dir,
@@ -449,11 +439,7 @@
 	btrfs_set_header_backref_rev(leaf, BTRFS_MIXED_BACKREF_REV);
 	btrfs_set_header_owner(leaf, objectid);
 
-<<<<<<< HEAD
-	write_extent_buffer(leaf, root->fs_info->fsid, btrfs_header_fsid(leaf),
-=======
 	write_extent_buffer(leaf, root->fs_info->fsid, btrfs_header_fsid(),
->>>>>>> d8ec26d7
 			    BTRFS_FSID_SIZE);
 	write_extent_buffer(leaf, root->fs_info->chunk_tree_uuid,
 			    btrfs_header_chunk_tree_uuid(leaf),
@@ -591,11 +577,7 @@
 	if (ret)
 		return ret;
 
-<<<<<<< HEAD
-	btrfs_wait_ordered_extents(root);
-=======
 	btrfs_wait_ordered_extents(root, -1);
->>>>>>> d8ec26d7
 
 	pending_snapshot = kzalloc(sizeof(*pending_snapshot), GFP_NOFS);
 	if (!pending_snapshot)
@@ -2737,22 +2719,10 @@
 	size = sizeof(tmp) +
 		tmp.dest_count * sizeof(struct btrfs_ioctl_same_extent_info);
 
-<<<<<<< HEAD
-	same = kmalloc(size, GFP_NOFS);
-	if (!same) {
-		ret = -EFAULT;
-		goto out;
-	}
-
-	if (copy_from_user(same,
-			   (struct btrfs_ioctl_same_args __user *)argp, size)) {
-		ret = -EFAULT;
-=======
 	same = memdup_user((struct btrfs_ioctl_same_args __user *)argp, size);
 
 	if (IS_ERR(same)) {
 		ret = PTR_ERR(same);
->>>>>>> d8ec26d7
 		goto out;
 	}
 
@@ -3136,11 +3106,7 @@
 static noinline long btrfs_ioctl_clone(struct file *file, unsigned long srcfd,
 				       u64 off, u64 olen, u64 destoff)
 {
-<<<<<<< HEAD
-	struct inode *inode = fdentry(file)->d_inode;
-=======
 	struct inode *inode = file_inode(file);
->>>>>>> d8ec26d7
 	struct btrfs_root *root = BTRFS_I(inode)->root;
 	struct fd src_file;
 	struct inode *src;
@@ -3700,16 +3666,10 @@
 
 	switch (p->cmd) {
 	case BTRFS_IOCTL_DEV_REPLACE_CMD_START:
-<<<<<<< HEAD
-		if (root->fs_info->sb->s_flags & MS_RDONLY)
-			return -EROFS;
-
-=======
 		if (root->fs_info->sb->s_flags & MS_RDONLY) {
 			ret = -EROFS;
 			goto out;
 		}
->>>>>>> d8ec26d7
 		if (atomic_xchg(
 			&root->fs_info->mutually_exclusive_operation_running,
 			1)) {
