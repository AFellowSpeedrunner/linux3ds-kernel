--- conflicted
+++ resolved
@@ -13,10 +13,7 @@
 	- "renesas,usbhs-r8a7795" for r8a7795 (R-Car H3) compatible device
 	- "renesas,usbhs-r8a7796" for r8a7796 (R-Car M3-W) compatible device
 	- "renesas,usbhs-r8a77995" for r8a77995 (R-Car D3) compatible device
-<<<<<<< HEAD
-=======
 	- "renesas,usbhs-r7s72100" for r7s72100 (RZ/A1) compatible device
->>>>>>> 661e50bc
 	- "renesas,rcar-gen2-usbhs" for R-Car Gen2 or RZ/G1 compatible devices
 	- "renesas,rcar-gen3-usbhs" for R-Car Gen3 compatible device
 	- "renesas,rza1-usbhs" for RZ/A1 compatible device
