--- conflicted
+++ resolved
@@ -573,11 +573,7 @@
 {
 	while (bus->parent) {
 		if (acpi_pm_device_can_wakeup(&bus->self->dev))
-<<<<<<< HEAD
-			return acpi_pm_set_device_wakeup(&bus->self->dev, enable);
-=======
 			return acpi_pm_set_bridge_wakeup(&bus->self->dev, enable);
->>>>>>> bb176f67
 
 		bus = bus->parent;
 	}
@@ -585,11 +581,7 @@
 	/* We have reached the root bus. */
 	if (bus->bridge) {
 		if (acpi_pm_device_can_wakeup(bus->bridge))
-<<<<<<< HEAD
-			return acpi_pm_set_device_wakeup(bus->bridge, enable);
-=======
 			return acpi_pm_set_bridge_wakeup(bus->bridge, enable);
->>>>>>> bb176f67
 	}
 	return 0;
 }
