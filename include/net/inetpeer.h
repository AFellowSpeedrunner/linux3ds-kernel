--- conflicted
+++ resolved
@@ -171,17 +171,4 @@
 {
 	WARN_ON_ONCE(atomic_read(&p->refcnt) <= 0);
 }
-
-<<<<<<< HEAD
-=======
-
-/* can be called with or without local BH being disabled */
-static inline int inet_getid(struct inet_peer *p, int more)
-{
-	more++;
-	inet_peer_refcheck(p);
-	return atomic_add_return(more, &p->ip_id_count) - more;
-}
-
->>>>>>> d8b0426a
 #endif /* _NET_INETPEER_H */